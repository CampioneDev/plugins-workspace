--- conflicted
+++ resolved
@@ -1,8 +1,4 @@
-<<<<<<< HEAD
 ![plugin-authenticator](https://github.com/tauri-apps/plugins-workspace/raw/v2/plugins/authenticator/banner.png)
-=======
-![plugin-authenticator](https://github.com/tauri-apps/plugins-workspace/raw/v1/plugins/authenticator/banner.png)
->>>>>>> 8c9ff2a2
 
 Use hardware security-keys in your Tauri App.
 
@@ -35,7 +31,6 @@
 > Note: Since most JavaScript package managers are unable to install packages from git monorepos we provide read-only mirrors of each plugin. This makes installation option 2 more ergonomic to use.
 
 ```sh
-<<<<<<< HEAD
 pnpm add @tauri-apps/plugin-authenticator
 # or
 npm add @tauri-apps/plugin-authenticator
@@ -51,13 +46,6 @@
 npm add https://github.com/tauri-apps/tauri-plugin-authenticator#v2
 # or
 yarn add https://github.com/tauri-apps/tauri-plugin-authenticator#v2
-=======
-pnpm add https://github.com/tauri-apps/tauri-plugin-authenticator#v1
-# or
-npm add https://github.com/tauri-apps/tauri-plugin-authenticator#v1
-# or
-yarn add https://github.com/tauri-apps/tauri-plugin-authenticator#v1
->>>>>>> 8c9ff2a2
 ```
 
 ## Usage
@@ -139,7 +127,7 @@
     <tr>
       <td align="center" valign="middle">
         <a href="https://crabnebula.dev" target="_blank">
-          <img src="https://github.com/tauri-apps/plugins-workspace/raw/v1/.github/sponsors/crabnebula.svg" alt="CrabNebula" width="283">
+          <img src="https://github.com/tauri-apps/plugins-workspace/raw/v2/.github/sponsors/crabnebula.svg" alt="CrabNebula" width="283">
         </a>
       </td>
     </tr>
