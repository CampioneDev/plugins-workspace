lockfileVersion: '6.0'

importers:

  .:
    devDependencies:
      '@rollup/plugin-node-resolve':
        specifier: ^15.0.2
        version: 15.0.2(rollup@3.21.0)
      '@rollup/plugin-terser':
        specifier: ^0.4.1
        version: 0.4.1(rollup@3.21.0)
      '@rollup/plugin-typescript':
        specifier: ^11.1.0
        version: 11.1.0(rollup@3.21.0)(typescript@5.0.4)
      '@typescript-eslint/eslint-plugin':
        specifier: ^5.58.0
        version: 5.59.1(@typescript-eslint/parser@5.59.1)(eslint@8.39.0)(typescript@5.0.4)
      '@typescript-eslint/parser':
        specifier: ^5.58.0
        version: 5.59.1(eslint@8.39.0)(typescript@5.0.4)
      eslint:
        specifier: ^8.38.0
        version: 8.39.0
      eslint-config-prettier:
        specifier: ^8.8.0
        version: 8.8.0(eslint@8.39.0)
      eslint-config-standard-with-typescript:
        specifier: ^34.0.1
        version: 34.0.1(@typescript-eslint/eslint-plugin@5.59.1)(eslint-plugin-import@2.27.5)(eslint-plugin-n@15.7.0)(eslint-plugin-promise@6.1.1)(eslint@8.39.0)(typescript@5.0.4)
      eslint-plugin-import:
        specifier: ^2.27.5
        version: 2.27.5(@typescript-eslint/parser@5.59.1)(eslint@8.39.0)
      eslint-plugin-n:
        specifier: ^15.7.0
        version: 15.7.0(eslint@8.39.0)
      eslint-plugin-promise:
        specifier: ^6.1.1
<<<<<<< HEAD
        version: 6.1.1(eslint@8.39.0)
=======
        version: 6.1.1(eslint@8.38.0)
      eslint-plugin-security:
        specifier: ^1.7.1
        version: 1.7.1
>>>>>>> 507cf43e
      prettier:
        specifier: ^2.8.7
        version: 2.8.8
      rollup:
        specifier: ^3.20.4
        version: 3.21.0
      typescript:
        specifier: ^5.0.4
        version: 5.0.4

  plugins/authenticator:
    dependencies:
      '@tauri-apps/api':
        specifier: ^1.2.0
        version: 1.2.0
    devDependencies:
      tslib:
        specifier: ^2.5.0
        version: 2.5.0

  plugins/autostart:
    dependencies:
      '@tauri-apps/api':
        specifier: ^1.2.0
        version: 1.2.0
    devDependencies:
      tslib:
        specifier: ^2.5.0
        version: 2.5.0

  plugins/cli:
    dependencies:
      '@tauri-apps/api':
        specifier: ^1.2.0
        version: 1.2.0
    devDependencies:
      tslib:
        specifier: ^2.4.1
        version: 2.4.1

  plugins/clipboard:
    dependencies:
      '@tauri-apps/api':
        specifier: ^1.2.0
        version: 1.2.0
    devDependencies:
      tslib:
        specifier: ^2.4.1
        version: 2.4.1

  plugins/dialog:
    dependencies:
      '@tauri-apps/api':
        specifier: ^1.2.0
        version: 1.2.0
    devDependencies:
      tslib:
        specifier: ^2.4.1
        version: 2.4.1

  plugins/dialog/examples/tauri-app:
    dependencies:
      tauri-plugin-dialog-api:
        specifier: link:../../
        version: link:../..
    devDependencies:
      '@sveltejs/vite-plugin-svelte':
        specifier: ^1.0.1
        version: 1.0.1(svelte@3.55.1)(vite@3.0.2)
      '@tauri-apps/cli':
        specifier: ^2.0.0-alpha.7
        version: 2.0.0-alpha.8
      internal-ip:
        specifier: ^7.0.0
        version: 7.0.0
      svelte:
        specifier: ^3.49.0
        version: 3.55.1
      vite:
        specifier: ^3.0.2
        version: 3.0.2

  plugins/fs:
    dependencies:
      '@tauri-apps/api':
        specifier: ^1.2.0
        version: 1.2.0
    devDependencies:
      tslib:
        specifier: ^2.4.1
        version: 2.4.1

  plugins/fs-watch:
    dependencies:
      '@tauri-apps/api':
        specifier: ^1.2.0
        version: 1.2.0
    devDependencies:
      tslib:
        specifier: ^2.5.0
        version: 2.5.0

  plugins/global-shortcut:
    dependencies:
      '@tauri-apps/api':
        specifier: ^1.2.0
        version: 1.2.0
    devDependencies:
      tslib:
        specifier: ^2.4.1
        version: 2.4.1

  plugins/http:
    dependencies:
      '@tauri-apps/api':
        specifier: ^1.2.0
        version: 1.2.0
    devDependencies:
      tslib:
        specifier: ^2.5.0
        version: 2.5.0

  plugins/log:
    dependencies:
      '@tauri-apps/api':
        specifier: ^1.2.0
        version: 1.2.0
    devDependencies:
      tslib:
        specifier: ^2.5.0
        version: 2.5.0

  plugins/notification:
    dependencies:
      '@tauri-apps/api':
        specifier: ^1.2.0
        version: 1.2.0
    devDependencies:
      tslib:
        specifier: ^2.4.1
        version: 2.4.1

  plugins/positioner:
    dependencies:
      '@tauri-apps/api':
        specifier: ^1.2.0
        version: 1.2.0
    devDependencies:
      tslib:
        specifier: ^2.5.0
        version: 2.5.0

  plugins/shell:
    dependencies:
      '@tauri-apps/api':
        specifier: ^1.2.0
        version: 1.2.0
    devDependencies:
      tslib:
        specifier: ^2.4.1
        version: 2.4.1

  plugins/single-instance/examples/vanilla:
    dependencies:
      '@tauri-apps/cli':
        specifier: ^2.0.0-alpha.8
        version: 2.0.0-alpha.8

  plugins/sql:
    dependencies:
      '@tauri-apps/api':
        specifier: ^1.2.0
        version: 1.2.0
    devDependencies:
      tslib:
        specifier: ^2.5.0
        version: 2.5.0

  plugins/store:
    dependencies:
      '@tauri-apps/api':
        specifier: ^1.2.0
        version: 1.2.0
    devDependencies:
      tslib:
        specifier: ^2.5.0
        version: 2.5.0

  plugins/stronghold:
    dependencies:
      '@tauri-apps/api':
        specifier: ^1.2.0
        version: 1.2.0
    devDependencies:
      tslib:
        specifier: ^2.5.0
        version: 2.5.0

  plugins/upload:
    dependencies:
      '@tauri-apps/api':
        specifier: ^1.2.0
        version: 1.2.0
    devDependencies:
      tslib:
        specifier: ^2.5.0
        version: 2.5.0

  plugins/websocket:
    dependencies:
      '@tauri-apps/api':
        specifier: ^1.2.0
        version: 1.2.0
    devDependencies:
      tslib:
        specifier: ^2.5.0
        version: 2.5.0

  plugins/websocket/examples/svelte-app:
    dependencies:
      '@tauri-apps/cli':
        specifier: ^2.0.0-alpha.8
        version: 2.0.0-alpha.8
      tauri-plugin-websocket-api:
        specifier: link:../../
        version: link:../..
    devDependencies:
      '@sveltejs/adapter-auto':
        specifier: ^2.0.0
        version: 2.0.1(@sveltejs/kit@1.15.8)
      '@sveltejs/kit':
        specifier: ^1.15.5
        version: 1.15.8(svelte@3.58.0)(vite@4.3.3)
      svelte:
        specifier: ^3.58.0
        version: 3.58.0
      svelte-check:
        specifier: ^3.2.0
        version: 3.2.0(svelte@3.58.0)
      tslib:
        specifier: ^2.5.0
        version: 2.5.0
      typescript:
        specifier: ^5.0.4
        version: 5.0.4
      vite:
        specifier: ^4.2.1
        version: 4.3.3

  plugins/window-state:
    dependencies:
      '@tauri-apps/api':
        specifier: ^1.2.0
        version: 1.2.0
    devDependencies:
      tslib:
        specifier: ^2.5.0
        version: 2.5.0

packages:

  /@esbuild/android-arm64@0.17.18:
    resolution: {integrity: sha512-/iq0aK0eeHgSC3z55ucMAHO05OIqmQehiGay8eP5l/5l+iEr4EIbh4/MI8xD9qRFjqzgkc0JkX0LculNC9mXBw==}
    engines: {node: '>=12'}
    cpu: [arm64]
    os: [android]
    requiresBuild: true
    dev: true
    optional: true

  /@esbuild/android-arm@0.17.18:
    resolution: {integrity: sha512-EmwL+vUBZJ7mhFCs5lA4ZimpUH3WMAoqvOIYhVQwdIgSpHC8ImHdsRyhHAVxpDYUSm0lWvd63z0XH1IlImS2Qw==}
    engines: {node: '>=12'}
    cpu: [arm]
    os: [android]
    requiresBuild: true
    dev: true
    optional: true

  /@esbuild/android-x64@0.17.18:
    resolution: {integrity: sha512-x+0efYNBF3NPW2Xc5bFOSFW7tTXdAcpfEg2nXmxegm4mJuVeS+i109m/7HMiOQ6M12aVGGFlqJX3RhNdYM2lWg==}
    engines: {node: '>=12'}
    cpu: [x64]
    os: [android]
    requiresBuild: true
    dev: true
    optional: true

  /@esbuild/darwin-arm64@0.17.18:
    resolution: {integrity: sha512-6tY+djEAdF48M1ONWnQb1C+6LiXrKjmqjzPNPWXhu/GzOHTHX2nh8Mo2ZAmBFg0kIodHhciEgUBtcYCAIjGbjQ==}
    engines: {node: '>=12'}
    cpu: [arm64]
    os: [darwin]
    requiresBuild: true
    dev: true
    optional: true

  /@esbuild/darwin-x64@0.17.18:
    resolution: {integrity: sha512-Qq84ykvLvya3dO49wVC9FFCNUfSrQJLbxhoQk/TE1r6MjHo3sFF2tlJCwMjhkBVq3/ahUisj7+EpRSz0/+8+9A==}
    engines: {node: '>=12'}
    cpu: [x64]
    os: [darwin]
    requiresBuild: true
    dev: true
    optional: true

  /@esbuild/freebsd-arm64@0.17.18:
    resolution: {integrity: sha512-fw/ZfxfAzuHfaQeMDhbzxp9mc+mHn1Y94VDHFHjGvt2Uxl10mT4CDavHm+/L9KG441t1QdABqkVYwakMUeyLRA==}
    engines: {node: '>=12'}
    cpu: [arm64]
    os: [freebsd]
    requiresBuild: true
    dev: true
    optional: true

  /@esbuild/freebsd-x64@0.17.18:
    resolution: {integrity: sha512-FQFbRtTaEi8ZBi/A6kxOC0V0E9B/97vPdYjY9NdawyLd4Qk5VD5g2pbWN2VR1c0xhzcJm74HWpObPszWC+qTew==}
    engines: {node: '>=12'}
    cpu: [x64]
    os: [freebsd]
    requiresBuild: true
    dev: true
    optional: true

  /@esbuild/linux-arm64@0.17.18:
    resolution: {integrity: sha512-R7pZvQZFOY2sxUG8P6A21eq6q+eBv7JPQYIybHVf1XkQYC+lT7nDBdC7wWKTrbvMXKRaGudp/dzZCwL/863mZQ==}
    engines: {node: '>=12'}
    cpu: [arm64]
    os: [linux]
    requiresBuild: true
    dev: true
    optional: true

  /@esbuild/linux-arm@0.17.18:
    resolution: {integrity: sha512-jW+UCM40LzHcouIaqv3e/oRs0JM76JfhHjCavPxMUti7VAPh8CaGSlS7cmyrdpzSk7A+8f0hiedHqr/LMnfijg==}
    engines: {node: '>=12'}
    cpu: [arm]
    os: [linux]
    requiresBuild: true
    dev: true
    optional: true

  /@esbuild/linux-ia32@0.17.18:
    resolution: {integrity: sha512-ygIMc3I7wxgXIxk6j3V00VlABIjq260i967Cp9BNAk5pOOpIXmd1RFQJQX9Io7KRsthDrQYrtcx7QCof4o3ZoQ==}
    engines: {node: '>=12'}
    cpu: [ia32]
    os: [linux]
    requiresBuild: true
    dev: true
    optional: true

  /@esbuild/linux-loong64@0.14.54:
    resolution: {integrity: sha512-bZBrLAIX1kpWelV0XemxBZllyRmM6vgFQQG2GdNb+r3Fkp0FOh1NJSvekXDs7jq70k4euu1cryLMfU+mTXlEpw==}
    engines: {node: '>=12'}
    cpu: [loong64]
    os: [linux]
    requiresBuild: true
    dev: true
    optional: true

  /@esbuild/linux-loong64@0.17.18:
    resolution: {integrity: sha512-bvPG+MyFs5ZlwYclCG1D744oHk1Pv7j8psF5TfYx7otCVmcJsEXgFEhQkbhNW8otDHL1a2KDINW20cfCgnzgMQ==}
    engines: {node: '>=12'}
    cpu: [loong64]
    os: [linux]
    requiresBuild: true
    dev: true
    optional: true

  /@esbuild/linux-mips64el@0.17.18:
    resolution: {integrity: sha512-oVqckATOAGuiUOa6wr8TXaVPSa+6IwVJrGidmNZS1cZVx0HqkTMkqFGD2HIx9H1RvOwFeWYdaYbdY6B89KUMxA==}
    engines: {node: '>=12'}
    cpu: [mips64el]
    os: [linux]
    requiresBuild: true
    dev: true
    optional: true

  /@esbuild/linux-ppc64@0.17.18:
    resolution: {integrity: sha512-3dLlQO+b/LnQNxgH4l9rqa2/IwRJVN9u/bK63FhOPB4xqiRqlQAU0qDU3JJuf0BmaH0yytTBdoSBHrb2jqc5qQ==}
    engines: {node: '>=12'}
    cpu: [ppc64]
    os: [linux]
    requiresBuild: true
    dev: true
    optional: true

  /@esbuild/linux-riscv64@0.17.18:
    resolution: {integrity: sha512-/x7leOyDPjZV3TcsdfrSI107zItVnsX1q2nho7hbbQoKnmoeUWjs+08rKKt4AUXju7+3aRZSsKrJtaRmsdL1xA==}
    engines: {node: '>=12'}
    cpu: [riscv64]
    os: [linux]
    requiresBuild: true
    dev: true
    optional: true

  /@esbuild/linux-s390x@0.17.18:
    resolution: {integrity: sha512-cX0I8Q9xQkL/6F5zWdYmVf5JSQt+ZfZD2bJudZrWD+4mnUvoZ3TDDXtDX2mUaq6upMFv9FlfIh4Gfun0tbGzuw==}
    engines: {node: '>=12'}
    cpu: [s390x]
    os: [linux]
    requiresBuild: true
    dev: true
    optional: true

  /@esbuild/linux-x64@0.17.18:
    resolution: {integrity: sha512-66RmRsPlYy4jFl0vG80GcNRdirx4nVWAzJmXkevgphP1qf4dsLQCpSKGM3DUQCojwU1hnepI63gNZdrr02wHUA==}
    engines: {node: '>=12'}
    cpu: [x64]
    os: [linux]
    requiresBuild: true
    dev: true
    optional: true

  /@esbuild/netbsd-x64@0.17.18:
    resolution: {integrity: sha512-95IRY7mI2yrkLlTLb1gpDxdC5WLC5mZDi+kA9dmM5XAGxCME0F8i4bYH4jZreaJ6lIZ0B8hTrweqG1fUyW7jbg==}
    engines: {node: '>=12'}
    cpu: [x64]
    os: [netbsd]
    requiresBuild: true
    dev: true
    optional: true

  /@esbuild/openbsd-x64@0.17.18:
    resolution: {integrity: sha512-WevVOgcng+8hSZ4Q3BKL3n1xTv5H6Nb53cBrtzzEjDbbnOmucEVcZeGCsCOi9bAOcDYEeBZbD2SJNBxlfP3qiA==}
    engines: {node: '>=12'}
    cpu: [x64]
    os: [openbsd]
    requiresBuild: true
    dev: true
    optional: true

  /@esbuild/sunos-x64@0.17.18:
    resolution: {integrity: sha512-Rzf4QfQagnwhQXVBS3BYUlxmEbcV7MY+BH5vfDZekU5eYpcffHSyjU8T0xucKVuOcdCsMo+Ur5wmgQJH2GfNrg==}
    engines: {node: '>=12'}
    cpu: [x64]
    os: [sunos]
    requiresBuild: true
    dev: true
    optional: true

  /@esbuild/win32-arm64@0.17.18:
    resolution: {integrity: sha512-Kb3Ko/KKaWhjeAm2YoT/cNZaHaD1Yk/pa3FTsmqo9uFh1D1Rfco7BBLIPdDOozrObj2sahslFuAQGvWbgWldAg==}
    engines: {node: '>=12'}
    cpu: [arm64]
    os: [win32]
    requiresBuild: true
    dev: true
    optional: true

  /@esbuild/win32-ia32@0.17.18:
    resolution: {integrity: sha512-0/xUMIdkVHwkvxfbd5+lfG7mHOf2FRrxNbPiKWg9C4fFrB8H0guClmaM3BFiRUYrznVoyxTIyC/Ou2B7QQSwmw==}
    engines: {node: '>=12'}
    cpu: [ia32]
    os: [win32]
    requiresBuild: true
    dev: true
    optional: true

  /@esbuild/win32-x64@0.17.18:
    resolution: {integrity: sha512-qU25Ma1I3NqTSHJUOKi9sAH1/Mzuvlke0ioMJRthLXKm7JiSKVwFghlGbDLOO2sARECGhja4xYfRAZNPAkooYg==}
    engines: {node: '>=12'}
    cpu: [x64]
    os: [win32]
    requiresBuild: true
    dev: true
    optional: true

  /@eslint-community/eslint-utils@4.4.0(eslint@8.39.0):
    resolution: {integrity: sha512-1/sA4dwrzBAyeUoQ6oxahHKmrZvsnLCg4RfxW3ZFGGmQkSNQPFNLV9CUEFQP1x9EYXHTo5p6xdhZM1Ne9p/AfA==}
    engines: {node: ^12.22.0 || ^14.17.0 || >=16.0.0}
    peerDependencies:
      eslint: ^6.0.0 || ^7.0.0 || >=8.0.0
    dependencies:
      eslint: 8.39.0
      eslint-visitor-keys: 3.4.0
    dev: true

  /@eslint-community/regexpp@4.5.0:
    resolution: {integrity: sha512-vITaYzIcNmjn5tF5uxcZ/ft7/RXGrMUIS9HalWckEOF6ESiwXKoMzAQf2UW0aVd6rnOeExTJVd5hmWXucBKGXQ==}
    engines: {node: ^12.0.0 || ^14.0.0 || >=16.0.0}
    dev: true

  /@eslint/eslintrc@2.0.2:
    resolution: {integrity: sha512-3W4f5tDUra+pA+FzgugqL2pRimUTDJWKr7BINqOpkZrC0uYI0NIc0/JFgBROCU07HR6GieA5m3/rsPIhDmCXTQ==}
    engines: {node: ^12.22.0 || ^14.17.0 || >=16.0.0}
    dependencies:
      ajv: 6.12.6
      debug: 4.3.4
      espree: 9.5.1
      globals: 13.19.0
      ignore: 5.2.1
      import-fresh: 3.3.0
      js-yaml: 4.1.0
      minimatch: 3.1.2
      strip-json-comments: 3.1.1
    transitivePeerDependencies:
      - supports-color
    dev: true

  /@eslint/js@8.39.0:
    resolution: {integrity: sha512-kf9RB0Fg7NZfap83B3QOqOGg9QmD9yBudqQXzzOtn3i4y7ZUXe5ONeW34Gwi+TxhH4mvj72R1Zc300KUMa9Bng==}
    engines: {node: ^12.22.0 || ^14.17.0 || >=16.0.0}
    dev: true

  /@humanwhocodes/config-array@0.11.8:
    resolution: {integrity: sha512-UybHIJzJnR5Qc/MsD9Kr+RpO2h+/P1GhOwdiLPXK5TWk5sgTdu88bTD9UP+CKbPPh5Rni1u0GjAdYQLemG8g+g==}
    engines: {node: '>=10.10.0'}
    dependencies:
      '@humanwhocodes/object-schema': 1.2.1
      debug: 4.3.4
      minimatch: 3.1.2
    transitivePeerDependencies:
      - supports-color
    dev: true

  /@humanwhocodes/module-importer@1.0.1:
    resolution: {integrity: sha512-bxveV4V8v5Yb4ncFTT3rPSgZBOpCkjfK0y4oVVVJwIuDVBRMDXrPyXRL988i5ap9m9bnyEEjWfm5WkBmtffLfA==}
    engines: {node: '>=12.22'}
    dev: true

  /@humanwhocodes/object-schema@1.2.1:
    resolution: {integrity: sha512-ZnQMnLV4e7hDlUvw8H+U8ASL02SS2Gn6+9Ac3wGGLIe7+je2AeAOxPY+izIPJDfFDb7eDjev0Us8MO1iFRN8hA==}
    dev: true

  /@jridgewell/gen-mapping@0.3.2:
    resolution: {integrity: sha512-mh65xKQAzI6iBcFzwv28KVWSmCkdRBWoOh+bYQGW3+6OZvbbN3TqMGo5hqYxQniRcH9F2VZIoJCm4pa3BPDK/A==}
    engines: {node: '>=6.0.0'}
    dependencies:
      '@jridgewell/set-array': 1.1.2
      '@jridgewell/sourcemap-codec': 1.4.14
      '@jridgewell/trace-mapping': 0.3.17
    dev: true

  /@jridgewell/resolve-uri@3.1.0:
    resolution: {integrity: sha512-F2msla3tad+Mfht5cJq7LSXcdudKTWCVYUgw6pLFOOHSTtZlj6SWNYAp+AhuqLmWdBO2X5hPrLcu8cVP8fy28w==}
    engines: {node: '>=6.0.0'}
    dev: true

  /@jridgewell/set-array@1.1.2:
    resolution: {integrity: sha512-xnkseuNADM0gt2bs+BvhO0p78Mk762YnZdsuzFV018NoG1Sj1SCQvpSqa7XUaTam5vAGasABV9qXASMKnFMwMw==}
    engines: {node: '>=6.0.0'}
    dev: true

  /@jridgewell/source-map@0.3.2:
    resolution: {integrity: sha512-m7O9o2uR8k2ObDysZYzdfhb08VuEml5oWGiosa1VdaPZ/A6QyPkAJuwN0Q1lhULOf6B7MtQmHENS743hWtCrgw==}
    dependencies:
      '@jridgewell/gen-mapping': 0.3.2
      '@jridgewell/trace-mapping': 0.3.17
    dev: true

  /@jridgewell/sourcemap-codec@1.4.14:
    resolution: {integrity: sha512-XPSJHWmi394fuUuzDnGz1wiKqWfo1yXecHQMRf2l6hztTO+nPru658AyDngaBe7isIxEkRsPR3FZh+s7iVa4Uw==}
    dev: true

  /@jridgewell/trace-mapping@0.3.17:
    resolution: {integrity: sha512-MCNzAp77qzKca9+W/+I0+sEpaUnZoeasnghNeVc41VZCEKaCH73Vq3BZZ/SzWIgrqE4H4ceI+p+b6C0mHf9T4g==}
    dependencies:
      '@jridgewell/resolve-uri': 3.1.0
      '@jridgewell/sourcemap-codec': 1.4.14
    dev: true

  /@nodelib/fs.scandir@2.1.5:
    resolution: {integrity: sha512-vq24Bq3ym5HEQm2NKCr3yXDwjc7vTsEThRDnkp2DK9p1uqLR+DHurm/NOTo0KG7HYHU7eppKZj3MyqYuMBf62g==}
    engines: {node: '>= 8'}
    dependencies:
      '@nodelib/fs.stat': 2.0.5
      run-parallel: 1.2.0
    dev: true

  /@nodelib/fs.stat@2.0.5:
    resolution: {integrity: sha512-RkhPPp2zrqDAQA/2jNhnztcPAlv64XdhIp7a7454A5ovI7Bukxgt7MX7udwAu3zg1DcpPU0rz3VV1SeaqvY4+A==}
    engines: {node: '>= 8'}
    dev: true

  /@nodelib/fs.walk@1.2.8:
    resolution: {integrity: sha512-oGB+UxlgWcgQkgwo8GcEGwemoTFt3FIO9ababBmaGwXIoBKZ+GTy0pP185beGg7Llih/NSHSV2XAs1lnznocSg==}
    engines: {node: '>= 8'}
    dependencies:
      '@nodelib/fs.scandir': 2.1.5
      fastq: 1.14.0
    dev: true

  /@polka/url@1.0.0-next.21:
    resolution: {integrity: sha512-a5Sab1C4/icpTZVzZc5Ghpz88yQtGOyNqYXcZgOssB2uuAr+wF/MvN6bgtW32q7HHrvBki+BsZ0OuNv6EV3K9g==}
    dev: true

  /@rollup/plugin-node-resolve@15.0.2(rollup@3.21.0):
    resolution: {integrity: sha512-Y35fRGUjC3FaurG722uhUuG8YHOJRJQbI6/CkbRkdPotSpDj9NtIN85z1zrcyDcCQIW4qp5mgG72U+gJ0TAFEg==}
    engines: {node: '>=14.0.0'}
    peerDependencies:
      rollup: ^2.78.0||^3.0.0
    peerDependenciesMeta:
      rollup:
        optional: true
    dependencies:
      '@rollup/pluginutils': 5.0.2(rollup@3.21.0)
      '@types/resolve': 1.20.2
      deepmerge: 4.2.2
      is-builtin-module: 3.2.1
      is-module: 1.0.0
      resolve: 1.22.1
      rollup: 3.21.0
    dev: true

  /@rollup/plugin-terser@0.4.1(rollup@3.21.0):
    resolution: {integrity: sha512-aKS32sw5a7hy+fEXVy+5T95aDIwjpGHCTv833HXVtyKMDoVS7pBr5K3L9hEQoNqbJFjfANPrNpIXlTQ7is00eA==}
    engines: {node: '>=14.0.0'}
    peerDependencies:
      rollup: ^2.x || ^3.x
    peerDependenciesMeta:
      rollup:
        optional: true
    dependencies:
      rollup: 3.21.0
      serialize-javascript: 6.0.0
      smob: 0.0.6
      terser: 5.16.1
    dev: true

  /@rollup/plugin-typescript@11.1.0(rollup@3.21.0)(typescript@5.0.4):
    resolution: {integrity: sha512-86flrfE+bSHB69znnTV6kVjkncs2LBMhcTCyxWgRxLyfXfQrxg4UwlAqENnjrrxnSNS/XKCDJCl8EkdFJVHOxw==}
    engines: {node: '>=14.0.0'}
    peerDependencies:
      rollup: ^2.14.0||^3.0.0
      tslib: '*'
      typescript: '>=3.7.0'
    peerDependenciesMeta:
      rollup:
        optional: true
      tslib:
        optional: true
    dependencies:
      '@rollup/pluginutils': 5.0.2(rollup@3.21.0)
      resolve: 1.22.1
      rollup: 3.21.0
      typescript: 5.0.4
    dev: true

  /@rollup/pluginutils@4.2.1:
    resolution: {integrity: sha512-iKnFXr7NkdZAIHiIWE+BX5ULi/ucVFYWD6TbAV+rZctiRTY2PL6tsIKhoIOaoskiWAkgu+VsbXgUVDNLHf+InQ==}
    engines: {node: '>= 8.0.0'}
    dependencies:
      estree-walker: 2.0.2
      picomatch: 2.3.1
    dev: true

  /@rollup/pluginutils@5.0.2(rollup@3.21.0):
    resolution: {integrity: sha512-pTd9rIsP92h+B6wWwFbW8RkZv4hiR/xKsqre4SIuAOaOEQRxi0lqLke9k2/7WegC85GgUs9pjmOjCUi3In4vwA==}
    engines: {node: '>=14.0.0'}
    peerDependencies:
      rollup: ^1.20.0||^2.0.0||^3.0.0
    peerDependenciesMeta:
      rollup:
        optional: true
    dependencies:
      '@types/estree': 1.0.0
      estree-walker: 2.0.2
      picomatch: 2.3.1
      rollup: 3.21.0
    dev: true

  /@sveltejs/adapter-auto@2.0.1(@sveltejs/kit@1.15.8):
    resolution: {integrity: sha512-anxxYMcQy7HWSKxN4YNaVcgNzCHtNFwygq72EA1Xv7c+5gSECOJ1ez1PYoLciPiFa7A3XBvMDQXUFJ2eqLDtAA==}
    peerDependencies:
      '@sveltejs/kit': ^1.0.0
    dependencies:
      '@sveltejs/kit': 1.15.8(svelte@3.58.0)(vite@4.3.3)
      import-meta-resolve: 3.0.0
    dev: true

  /@sveltejs/kit@1.15.8(svelte@3.58.0)(vite@4.3.3):
    resolution: {integrity: sha512-xPIF3UbFEA5BBZWFTGGUtSZ0O3DAtmzIp/yZZVdLIfzZ9+geKG3iGSVFnOUdYstjU7JcvJg12UC5MD5xoED59A==}
    engines: {node: ^16.14 || >=18}
    hasBin: true
    requiresBuild: true
    peerDependencies:
      svelte: ^3.54.0
      vite: ^4.0.0
    dependencies:
      '@sveltejs/vite-plugin-svelte': 2.1.1(svelte@3.58.0)(vite@4.3.3)
      '@types/cookie': 0.5.1
      cookie: 0.5.0
      devalue: 4.3.0
      esm-env: 1.0.0
      kleur: 4.1.5
      magic-string: 0.30.0
      mime: 3.0.0
      sade: 1.8.1
      set-cookie-parser: 2.5.1
      sirv: 2.0.2
      svelte: 3.58.0
      tiny-glob: 0.2.9
      undici: 5.22.0
      vite: 4.3.3
    transitivePeerDependencies:
      - supports-color
    dev: true

  /@sveltejs/vite-plugin-svelte@1.0.1(svelte@3.55.1)(vite@3.0.2):
    resolution: {integrity: sha512-PorCgUounn0VXcpeJu+hOweZODKmGuLHsLomwqSj+p26IwjjGffmYQfVHtiTWq+NqaUuuHWWG7vPge6UFw4Aeg==}
    engines: {node: ^14.18.0 || >= 16}
    peerDependencies:
      diff-match-patch: ^1.0.5
      svelte: ^3.44.0
      vite: ^3.0.0
    peerDependenciesMeta:
      diff-match-patch:
        optional: true
    dependencies:
      '@rollup/pluginutils': 4.2.1
      debug: 4.3.4
      deepmerge: 4.2.2
      kleur: 4.1.5
      magic-string: 0.26.7
      svelte: 3.55.1
      svelte-hmr: 0.14.12(svelte@3.55.1)
      vite: 3.0.2
    transitivePeerDependencies:
      - supports-color
    dev: true

  /@sveltejs/vite-plugin-svelte@2.1.1(svelte@3.58.0)(vite@4.3.3):
    resolution: {integrity: sha512-7YeBDt4us0FiIMNsVXxyaP4Hwyn2/v9x3oqStkHU3ZdIc5O22pGwUwH33wUqYo+7Itdmo8zxJ45Qvfm3H7UUjQ==}
    engines: {node: ^14.18.0 || >= 16}
    peerDependencies:
      svelte: ^3.54.0
      vite: ^4.0.0
    dependencies:
      debug: 4.3.4
      deepmerge: 4.3.1
      kleur: 4.1.5
      magic-string: 0.30.0
      svelte: 3.58.0
      svelte-hmr: 0.15.1(svelte@3.58.0)
      vite: 4.3.3
      vitefu: 0.2.4(vite@4.3.3)
    transitivePeerDependencies:
      - supports-color
    dev: true

  /@tauri-apps/api@1.2.0:
    resolution: {integrity: sha512-lsI54KI6HGf7VImuf/T9pnoejfgkNoXveP14pVV7XarrQ46rOejIVJLFqHI9sRReJMGdh2YuCoI3cc/yCWCsrw==}
    engines: {node: '>= 14.6.0', npm: '>= 6.6.0', yarn: '>= 1.19.1'}
    dev: false

  /@tauri-apps/cli-darwin-arm64@2.0.0-alpha.8:
    resolution: {integrity: sha512-ZF9nkkYCDiAEKZFwjEbuqTcFVp+DBgem3edKjsZDYPQpWg0VcZOSYr0o3/RPC81T1/FAy1lq478mkcMe0efvEw==}
    engines: {node: '>= 10'}
    cpu: [arm64]
    os: [darwin]
    requiresBuild: true
    optional: true

  /@tauri-apps/cli-darwin-x64@2.0.0-alpha.8:
    resolution: {integrity: sha512-N5V+tbP3qeAoXrrTZXvaLIeEWKCq11tqXoNFTkIZNGNC5yQdNpZSX0LqFqzmxVR1SHiOymebvcUlx+ADIpuXGw==}
    engines: {node: '>= 10'}
    cpu: [x64]
    os: [darwin]
    requiresBuild: true
    optional: true

  /@tauri-apps/cli-linux-arm-gnueabihf@2.0.0-alpha.8:
    resolution: {integrity: sha512-7LHfZA99ncMDUO/wCGMtrqmDHt1uEKZiNmuzPljWLUwVvbAn0pNWNygnvPNVLEOyav5NnZSGPqT1Zmn+L6Fpyg==}
    engines: {node: '>= 10'}
    cpu: [arm]
    os: [linux]
    requiresBuild: true
    optional: true

  /@tauri-apps/cli-linux-arm64-gnu@2.0.0-alpha.8:
    resolution: {integrity: sha512-imq2MdhWdREvL2sqbU26mzH9sgSvfNWP0uvCPvPxUhK157xqdtGw+Gqm00hwnhTuT5bOFlsUNfnG2U19k1qMpA==}
    engines: {node: '>= 10'}
    cpu: [arm64]
    os: [linux]
    requiresBuild: true
    optional: true

  /@tauri-apps/cli-linux-arm64-musl@2.0.0-alpha.8:
    resolution: {integrity: sha512-7hXEyvCosBHIN6ahkbFOI5JoyWZAulc0sYd3hWh9V/MBfU+LlPiapsJi6fdde0zew5nnzwcCtfEKkoR737tAig==}
    engines: {node: '>= 10'}
    cpu: [arm64]
    os: [linux]
    requiresBuild: true
    optional: true

  /@tauri-apps/cli-linux-x64-gnu@2.0.0-alpha.8:
    resolution: {integrity: sha512-S9T/trKpXcLc7hVIv7xFrRBlaivHD/HLUz0nYAkI2izNGFmbP3QpkqQDdwpWN/fxneodNgI2/mDFC3NULClj+A==}
    engines: {node: '>= 10'}
    cpu: [x64]
    os: [linux]
    requiresBuild: true
    optional: true

  /@tauri-apps/cli-linux-x64-musl@2.0.0-alpha.8:
    resolution: {integrity: sha512-90mx6vSFNBbctaPaKhkH+um51gOoRJwLFOadOkklHS5Q6S6GjtSa1lmBEFyKUTAfFPtmiacuNYtoKx7nqm+z1Q==}
    engines: {node: '>= 10'}
    cpu: [x64]
    os: [linux]
    requiresBuild: true
    optional: true

  /@tauri-apps/cli-win32-ia32-msvc@2.0.0-alpha.8:
    resolution: {integrity: sha512-VAMsLJYfp6iVI7oJ+uIkfe8DKPRMtWDiSEkfFqvDyFX0WMTQl23B0AzYyapVwZc+WkTkLuoMLpIWMQCgAoQWfQ==}
    engines: {node: '>= 10'}
    cpu: [ia32]
    os: [win32]
    requiresBuild: true
    optional: true

  /@tauri-apps/cli-win32-x64-msvc@2.0.0-alpha.8:
    resolution: {integrity: sha512-zvWd13hRfRM0AEJJZ4t4CeB/cyru8hvbB6c+sxYDS9GPRWfHSH5dIeKoHhnMwP5fEOPZLN7VaeEP6tC88trD6g==}
    engines: {node: '>= 10'}
    cpu: [x64]
    os: [win32]
    requiresBuild: true
    optional: true

  /@tauri-apps/cli@2.0.0-alpha.8:
    resolution: {integrity: sha512-cXt6pxh7oiV8Htz7eTPor7if4aN9f9emn10+5h2Y82YzST7I7wKXsrjuk0HIyzUiqiQjUgl3iT9gh791zgtI3w==}
    engines: {node: '>= 10'}
    hasBin: true
    optionalDependencies:
      '@tauri-apps/cli-darwin-arm64': 2.0.0-alpha.8
      '@tauri-apps/cli-darwin-x64': 2.0.0-alpha.8
      '@tauri-apps/cli-linux-arm-gnueabihf': 2.0.0-alpha.8
      '@tauri-apps/cli-linux-arm64-gnu': 2.0.0-alpha.8
      '@tauri-apps/cli-linux-arm64-musl': 2.0.0-alpha.8
      '@tauri-apps/cli-linux-x64-gnu': 2.0.0-alpha.8
      '@tauri-apps/cli-linux-x64-musl': 2.0.0-alpha.8
      '@tauri-apps/cli-win32-ia32-msvc': 2.0.0-alpha.8
      '@tauri-apps/cli-win32-x64-msvc': 2.0.0-alpha.8

  /@types/cookie@0.5.1:
    resolution: {integrity: sha512-COUnqfB2+ckwXXSFInsFdOAWQzCCx+a5hq2ruyj+Vjund94RJQd4LG2u9hnvJrTgunKAaax7ancBYlDrNYxA0g==}
    dev: true

  /@types/estree@1.0.0:
    resolution: {integrity: sha512-WulqXMDUTYAXCjZnk6JtIHPigp55cVtDgDrO2gHRwhyJto21+1zbVCtOYB2L1F9w4qCQ0rOGWBnBe0FNTiEJIQ==}
    dev: true

  /@types/json-schema@7.0.11:
    resolution: {integrity: sha512-wOuvG1SN4Us4rez+tylwwwCV1psiNVOkJeM3AUWUNWg/jDQY2+HE/444y5gc+jBmRqASOm2Oeh5c1axHobwRKQ==}
    dev: true

  /@types/json5@0.0.29:
    resolution: {integrity: sha512-dRLjCWHYg4oaA77cxO64oO+7JwCwnIzkZPdrrC71jQmQtlhM556pwKo5bUzqvZndkVbeFLIIi+9TC40JNF5hNQ==}
    dev: true

  /@types/pug@2.0.6:
    resolution: {integrity: sha512-SnHmG9wN1UVmagJOnyo/qkk0Z7gejYxOYYmaAwr5u2yFYfsupN3sg10kyzN8Hep/2zbHxCnsumxOoRIRMBwKCg==}
    dev: true

  /@types/resolve@1.20.2:
    resolution: {integrity: sha512-60BCwRFOZCQhDncwQdxxeOEEkbc5dIMccYLwbxsS4TUNeVECQ/pBJ0j09mrHOl/JJvpRPGwO9SvE4nR2Nb/a4Q==}
    dev: true

  /@types/semver@7.3.13:
    resolution: {integrity: sha512-21cFJr9z3g5dW8B0CVI9g2O9beqaThGQ6ZFBqHfwhzLDKUxaqTIy3vnfah/UPkfOiF2pLq+tGz+W8RyCskuslw==}
    dev: true

  /@typescript-eslint/eslint-plugin@5.59.1(@typescript-eslint/parser@5.59.1)(eslint@8.39.0)(typescript@5.0.4):
    resolution: {integrity: sha512-AVi0uazY5quFB9hlp2Xv+ogpfpk77xzsgsIEWyVS7uK/c7MZ5tw7ZPbapa0SbfkqE0fsAMkz5UwtgMLVk2BQAg==}
    engines: {node: ^12.22.0 || ^14.17.0 || >=16.0.0}
    peerDependencies:
      '@typescript-eslint/parser': ^5.0.0
      eslint: ^6.0.0 || ^7.0.0 || ^8.0.0
      typescript: '*'
    peerDependenciesMeta:
      typescript:
        optional: true
    dependencies:
      '@eslint-community/regexpp': 4.5.0
      '@typescript-eslint/parser': 5.59.1(eslint@8.39.0)(typescript@5.0.4)
      '@typescript-eslint/scope-manager': 5.59.1
      '@typescript-eslint/type-utils': 5.59.1(eslint@8.39.0)(typescript@5.0.4)
      '@typescript-eslint/utils': 5.59.1(eslint@8.39.0)(typescript@5.0.4)
      debug: 4.3.4
      eslint: 8.39.0
      grapheme-splitter: 1.0.4
      ignore: 5.2.1
      natural-compare-lite: 1.4.0
      semver: 7.3.8
      tsutils: 3.21.0(typescript@5.0.4)
      typescript: 5.0.4
    transitivePeerDependencies:
      - supports-color
    dev: true

  /@typescript-eslint/parser@5.59.1(eslint@8.39.0)(typescript@5.0.4):
    resolution: {integrity: sha512-nzjFAN8WEu6yPRDizIFyzAfgK7nybPodMNFGNH0M9tei2gYnYszRDqVA0xlnRjkl7Hkx2vYrEdb6fP2a21cG1g==}
    engines: {node: ^12.22.0 || ^14.17.0 || >=16.0.0}
    peerDependencies:
      eslint: ^6.0.0 || ^7.0.0 || ^8.0.0
      typescript: '*'
    peerDependenciesMeta:
      typescript:
        optional: true
    dependencies:
      '@typescript-eslint/scope-manager': 5.59.1
      '@typescript-eslint/types': 5.59.1
      '@typescript-eslint/typescript-estree': 5.59.1(typescript@5.0.4)
      debug: 4.3.4
      eslint: 8.39.0
      typescript: 5.0.4
    transitivePeerDependencies:
      - supports-color
    dev: true

  /@typescript-eslint/scope-manager@5.59.1:
    resolution: {integrity: sha512-mau0waO5frJctPuAzcxiNWqJR5Z8V0190FTSqRw1Q4Euop6+zTwHAf8YIXNwDOT29tyUDrQ65jSg9aTU/H0omA==}
    engines: {node: ^12.22.0 || ^14.17.0 || >=16.0.0}
    dependencies:
      '@typescript-eslint/types': 5.59.1
      '@typescript-eslint/visitor-keys': 5.59.1
    dev: true

  /@typescript-eslint/type-utils@5.59.1(eslint@8.39.0)(typescript@5.0.4):
    resolution: {integrity: sha512-ZMWQ+Oh82jWqWzvM3xU+9y5U7MEMVv6GLioM3R5NJk6uvP47kZ7YvlgSHJ7ERD6bOY7Q4uxWm25c76HKEwIjZw==}
    engines: {node: ^12.22.0 || ^14.17.0 || >=16.0.0}
    peerDependencies:
      eslint: '*'
      typescript: '*'
    peerDependenciesMeta:
      typescript:
        optional: true
    dependencies:
      '@typescript-eslint/typescript-estree': 5.59.1(typescript@5.0.4)
      '@typescript-eslint/utils': 5.59.1(eslint@8.39.0)(typescript@5.0.4)
      debug: 4.3.4
      eslint: 8.39.0
      tsutils: 3.21.0(typescript@5.0.4)
      typescript: 5.0.4
    transitivePeerDependencies:
      - supports-color
    dev: true

  /@typescript-eslint/types@5.59.1:
    resolution: {integrity: sha512-dg0ICB+RZwHlysIy/Dh1SP+gnXNzwd/KS0JprD3Lmgmdq+dJAJnUPe1gNG34p0U19HvRlGX733d/KqscrGC1Pg==}
    engines: {node: ^12.22.0 || ^14.17.0 || >=16.0.0}
    dev: true

  /@typescript-eslint/typescript-estree@5.59.1(typescript@5.0.4):
    resolution: {integrity: sha512-lYLBBOCsFltFy7XVqzX0Ju+Lh3WPIAWxYpmH/Q7ZoqzbscLiCW00LeYCdsUnnfnj29/s1WovXKh2gwCoinHNGA==}
    engines: {node: ^12.22.0 || ^14.17.0 || >=16.0.0}
    peerDependencies:
      typescript: '*'
    peerDependenciesMeta:
      typescript:
        optional: true
    dependencies:
      '@typescript-eslint/types': 5.59.1
      '@typescript-eslint/visitor-keys': 5.59.1
      debug: 4.3.4
      globby: 11.1.0
      is-glob: 4.0.3
      semver: 7.3.8
      tsutils: 3.21.0(typescript@5.0.4)
      typescript: 5.0.4
    transitivePeerDependencies:
      - supports-color
    dev: true

  /@typescript-eslint/utils@5.59.1(eslint@8.39.0)(typescript@5.0.4):
    resolution: {integrity: sha512-MkTe7FE+K1/GxZkP5gRj3rCztg45bEhsd8HYjczBuYm+qFHP5vtZmjx3B0yUCDotceQ4sHgTyz60Ycl225njmA==}
    engines: {node: ^12.22.0 || ^14.17.0 || >=16.0.0}
    peerDependencies:
      eslint: ^6.0.0 || ^7.0.0 || ^8.0.0
    dependencies:
      '@eslint-community/eslint-utils': 4.4.0(eslint@8.39.0)
      '@types/json-schema': 7.0.11
      '@types/semver': 7.3.13
      '@typescript-eslint/scope-manager': 5.59.1
      '@typescript-eslint/types': 5.59.1
      '@typescript-eslint/typescript-estree': 5.59.1(typescript@5.0.4)
      eslint: 8.39.0
      eslint-scope: 5.1.1
      semver: 7.3.8
    transitivePeerDependencies:
      - supports-color
      - typescript
    dev: true

  /@typescript-eslint/visitor-keys@5.59.1:
    resolution: {integrity: sha512-6waEYwBTCWryx0VJmP7JaM4FpipLsFl9CvYf2foAE8Qh/Y0s+bxWysciwOs0LTBED4JCaNxTZ5rGadB14M6dwA==}
    engines: {node: ^12.22.0 || ^14.17.0 || >=16.0.0}
    dependencies:
      '@typescript-eslint/types': 5.59.1
      eslint-visitor-keys: 3.4.0
    dev: true

  /acorn-jsx@5.3.2(acorn@8.8.1):
    resolution: {integrity: sha512-rq9s+JNhf0IChjtDXxllJ7g41oZk5SlXtp0LHwyA5cejwn7vKmKp4pPri6YEePv2PU65sAsegbXtIinmDFDXgQ==}
    peerDependencies:
      acorn: ^6.0.0 || ^7.0.0 || ^8.0.0
    dependencies:
      acorn: 8.8.1
    dev: true

  /acorn@8.8.1:
    resolution: {integrity: sha512-7zFpHzhnqYKrkYdUjF1HI1bzd0VygEGX8lFk4k5zVMqHEoES+P+7TKI+EvLO9WVMJ8eekdO0aDEK044xTXwPPA==}
    engines: {node: '>=0.4.0'}
    hasBin: true
    dev: true

  /ajv@6.12.6:
    resolution: {integrity: sha512-j3fVLgvTo527anyYyJOGTYJbG+vnnQYvE0m5mmkc1TK+nxAppkCLMIL0aZ4dblVCNoGShhm+kzE4ZUykBoMg4g==}
    dependencies:
      fast-deep-equal: 3.1.3
      fast-json-stable-stringify: 2.1.0
      json-schema-traverse: 0.4.1
      uri-js: 4.4.1
    dev: true

  /ansi-regex@5.0.1:
    resolution: {integrity: sha512-quJQXlTSUGL2LH9SUXo8VwsY4soanhgo6LNSm84E1LBcE8s3O0wpdiRzyR9z/ZZJMlMWv37qOOb9pdJlMUEKFQ==}
    engines: {node: '>=8'}
    dev: true

  /ansi-styles@4.3.0:
    resolution: {integrity: sha512-zbB9rCJAT1rbjiVDb2hqKFHNYLxgtk8NURxZ3IZwD3F6NtxbXZQCnnSi1Lkx+IDohdPlFp222wVALIheZJQSEg==}
    engines: {node: '>=8'}
    dependencies:
      color-convert: 2.0.1
    dev: true

  /anymatch@3.1.3:
    resolution: {integrity: sha512-KMReFUr0B4t+D+OBkjR3KYqvocp2XaSzO55UcB6mgQMd3KbcE+mWTyvVV7D/zsdEbNnV6acZUutkiHQXvTr1Rw==}
    engines: {node: '>= 8'}
    dependencies:
      normalize-path: 3.0.0
      picomatch: 2.3.1
    dev: true

  /argparse@2.0.1:
    resolution: {integrity: sha512-8+9WqebbFzpX9OR+Wa6O29asIogeRMzcGtAINdpMHHyAg10f05aSFVBbcEqGf/PXw1EjAZ+q2/bEBg3DvurK3Q==}
    dev: true

  /array-includes@3.1.6:
    resolution: {integrity: sha512-sgTbLvL6cNnw24FnbaDyjmvddQ2ML8arZsgaJhoABMoplz/4QRhtrYS+alr1BUM1Bwp6dhx8vVCBSLG+StwOFw==}
    engines: {node: '>= 0.4'}
    dependencies:
      call-bind: 1.0.2
      define-properties: 1.1.4
      es-abstract: 1.20.5
      get-intrinsic: 1.1.3
      is-string: 1.0.7
    dev: true

  /array-union@2.1.0:
    resolution: {integrity: sha512-HGyxoOTYUyCM6stUe6EJgnd4EoewAI7zMdfqO+kGjnlZmBDz/cR5pf8r/cR4Wq60sL/p0IkcjUEEPwS3GFrIyw==}
    engines: {node: '>=8'}
    dev: true

  /array.prototype.flat@1.3.1:
    resolution: {integrity: sha512-roTU0KWIOmJ4DRLmwKd19Otg0/mT3qPNt0Qb3GWW8iObuZXxrjB/pzn0R3hqpRSWg4HCwqx+0vwOnWnvlOyeIA==}
    engines: {node: '>= 0.4'}
    dependencies:
      call-bind: 1.0.2
      define-properties: 1.1.4
      es-abstract: 1.20.5
      es-shim-unscopables: 1.0.0
    dev: true

  /array.prototype.flatmap@1.3.1:
    resolution: {integrity: sha512-8UGn9O1FDVvMNB0UlLv4voxRMze7+FpHyF5mSMRjWHUMlpoDViniy05870VlxhfgTnLbpuwTzvD76MTtWxB/mQ==}
    engines: {node: '>= 0.4'}
    dependencies:
      call-bind: 1.0.2
      define-properties: 1.1.4
      es-abstract: 1.20.5
      es-shim-unscopables: 1.0.0
    dev: true

  /balanced-match@1.0.2:
    resolution: {integrity: sha512-3oSeUO0TMV67hN1AmbXsK4yaqU7tjiHlbxRDZOpH0KW9+CeX4bRAaX0Anxt0tx2MrpRpWwQaPwIlISEJhYU5Pw==}
    dev: true

  /binary-extensions@2.2.0:
    resolution: {integrity: sha512-jDctJ/IVQbZoJykoeHbhXpOlNBqGNcwXJKJog42E5HDPUwQTSdjCHdihjj0DlnheQ7blbT6dHOafNAiS8ooQKA==}
    engines: {node: '>=8'}
    dev: true

  /brace-expansion@1.1.11:
    resolution: {integrity: sha512-iCuPHDFgrHX7H2vEI/5xpz07zSHB00TpugqhmYtVmMO6518mCuRMoOYFldEBl0g187ufozdaHgWKcYFb61qGiA==}
    dependencies:
      balanced-match: 1.0.2
      concat-map: 0.0.1
    dev: true

  /braces@3.0.2:
    resolution: {integrity: sha512-b8um+L1RzM3WDSzvhm6gIz1yfTbBt6YTlcEKAvsmqCZZFw46z626lVj9j1yEPW33H5H+lBQpZMP1k8l+78Ha0A==}
    engines: {node: '>=8'}
    dependencies:
      fill-range: 7.0.1
    dev: true

  /buffer-crc32@0.2.13:
    resolution: {integrity: sha512-VO9Ht/+p3SN7SKWqcrgEzjGbRSJYTx+Q1pTQC0wrWqHx0vpJraQ6GtHx8tvcg1rlK1byhU5gccxgOgj7B0TDkQ==}
    dev: true

  /buffer-from@1.1.2:
    resolution: {integrity: sha512-E+XQCRwSbaaiChtv6k6Dwgc+bx+Bs6vuKJHHl5kox/BaKbhiXzqQOwK4cO22yElGp2OCmjwVhT3HmxgyPGnJfQ==}
    dev: true

  /builtin-modules@3.3.0:
    resolution: {integrity: sha512-zhaCDicdLuWN5UbN5IMnFqNMhNfo919sH85y2/ea+5Yg9TsTkeZxpL+JLbp6cgYFS4sRLp3YV4S6yDuqVWHYOw==}
    engines: {node: '>=6'}
    dev: true

  /builtins@5.0.1:
    resolution: {integrity: sha512-qwVpFEHNfhYJIzNRBvd2C1kyo6jz3ZSMPyyuR47OPdiKWlbYnZNyDWuyR175qDnAJLiCo5fBBqPb3RiXgWlkOQ==}
    dependencies:
      semver: 7.3.8
    dev: true

  /busboy@1.6.0:
    resolution: {integrity: sha512-8SFQbg/0hQ9xy3UNTB0YEnsNBbWfhf7RtnzpL7TkBiTBRfrQ9Fxcnz7VJsleJpyp6rVLvXiuORqjlHi5q+PYuA==}
    engines: {node: '>=10.16.0'}
    dependencies:
      streamsearch: 1.1.0
    dev: true

  /call-bind@1.0.2:
    resolution: {integrity: sha512-7O+FbCihrB5WGbFYesctwmTKae6rOiIzmz1icreWJ+0aA7LJfuqhEso2T9ncpcFtzMQtzXf2QGGueWJGTYsqrA==}
    dependencies:
      function-bind: 1.1.1
      get-intrinsic: 1.1.3
    dev: true

  /callsites@3.1.0:
    resolution: {integrity: sha512-P8BjAsXvZS+VIDUI11hHCQEv74YT67YUi5JJFNWIqL235sBmjX4+qx9Muvls5ivyNENctx46xQLQ3aTuE7ssaQ==}
    engines: {node: '>=6'}
    dev: true

  /chalk@4.1.2:
    resolution: {integrity: sha512-oKnbhFyRIXpUuez8iBMmyEa4nbj4IOQyuhc/wy9kY7/WVPcwIO9VA668Pu8RkO7+0G76SLROeyw9CpQ061i4mA==}
    engines: {node: '>=10'}
    dependencies:
      ansi-styles: 4.3.0
      supports-color: 7.2.0
    dev: true

  /chokidar@3.5.3:
    resolution: {integrity: sha512-Dr3sfKRP6oTcjf2JmUmFJfeVMvXBdegxB0iVQ5eb2V10uFJUCAS8OByZdVAyVb8xXNz3GjjTgj9kLWsZTqE6kw==}
    engines: {node: '>= 8.10.0'}
    dependencies:
      anymatch: 3.1.3
      braces: 3.0.2
      glob-parent: 5.1.2
      is-binary-path: 2.1.0
      is-glob: 4.0.3
      normalize-path: 3.0.0
      readdirp: 3.6.0
    optionalDependencies:
      fsevents: 2.3.2
    dev: true

  /color-convert@2.0.1:
    resolution: {integrity: sha512-RRECPsj7iu/xb5oKYcsFHSppFNnsj/52OVTRKb4zP5onXwVF3zVmmToNcOfGC+CRDpfK/U584fMg38ZHCaElKQ==}
    engines: {node: '>=7.0.0'}
    dependencies:
      color-name: 1.1.4
    dev: true

  /color-name@1.1.4:
    resolution: {integrity: sha512-dOy+3AuW3a2wNbZHIuMZpTcgjGuLU/uBL/ubcZF9OXbDo8ff4O8yVp5Bf0efS8uEoYo5q4Fx7dY9OgQGXgAsQA==}
    dev: true

  /commander@2.20.3:
    resolution: {integrity: sha512-GpVkmM8vF2vQUkj2LvZmD35JxeJOLCwJ9cUkugyk2nuhbv3+mJvpLYYt+0+USMxE+oj+ey/lJEnhZw75x/OMcQ==}
    dev: true

  /concat-map@0.0.1:
    resolution: {integrity: sha512-/Srv4dswyQNBfohGpz9o6Yb3Gz3SrUDqBH5rTuhGR7ahtlbYKnVxw2bCFMRljaA7EXHaXZ8wsHdodFvbkhKmqg==}
    dev: true

  /cookie@0.5.0:
    resolution: {integrity: sha512-YZ3GUyn/o8gfKJlnlX7g7xq4gyO6OSuhGPKaaGssGB2qgDUS0gPgtTvoyZLTt9Ab6dC4hfc9dV5arkvc/OCmrw==}
    engines: {node: '>= 0.6'}
    dev: true

  /cross-spawn@7.0.3:
    resolution: {integrity: sha512-iRDPJKUPVEND7dHPO8rkbOnPpyDygcDFtWjpeWNCgy8WP2rXcxXL8TskReQl6OrB2G7+UJrags1q15Fudc7G6w==}
    engines: {node: '>= 8'}
    dependencies:
      path-key: 3.1.1
      shebang-command: 2.0.0
      which: 2.0.2
    dev: true

  /debug@3.2.7:
    resolution: {integrity: sha512-CFjzYYAi4ThfiQvizrFQevTTXHtnCqWfe7x1AhgEscTz6ZbLbfoLRLPugTQyBth6f8ZERVUSyWHFD/7Wu4t1XQ==}
    peerDependencies:
      supports-color: '*'
    peerDependenciesMeta:
      supports-color:
        optional: true
    dependencies:
      ms: 2.1.3
    dev: true

  /debug@4.3.4:
    resolution: {integrity: sha512-PRWFHuSU3eDtQJPvnNY7Jcket1j0t5OuOsFzPPzsekD52Zl8qUfFIPEiswXqIvHWGVHOgX+7G/vCNNhehwxfkQ==}
    engines: {node: '>=6.0'}
    peerDependencies:
      supports-color: '*'
    peerDependenciesMeta:
      supports-color:
        optional: true
    dependencies:
      ms: 2.1.2
    dev: true

  /deep-is@0.1.4:
    resolution: {integrity: sha512-oIPzksmTg4/MriiaYGO+okXDT7ztn/w3Eptv/+gSIdMdKsJo0u4CfYNFJPy+4SKMuCqGw2wxnA+URMg3t8a/bQ==}
    dev: true

  /deepmerge@4.2.2:
    resolution: {integrity: sha512-FJ3UgI4gIl+PHZm53knsuSFpE+nESMr7M4v9QcgB7S63Kj/6WqMiFQJpBBYz1Pt+66bZpP3Q7Lye0Oo9MPKEdg==}
    engines: {node: '>=0.10.0'}
    dev: true

  /deepmerge@4.3.1:
    resolution: {integrity: sha512-3sUqbMEc77XqpdNO7FRyRog+eW3ph+GYCbj+rK+uYyRMuwsVy0rMiVtPn+QJlKFvWP/1PYpapqYn0Me2knFn+A==}
    engines: {node: '>=0.10.0'}
    dev: true

  /default-gateway@6.0.3:
    resolution: {integrity: sha512-fwSOJsbbNzZ/CUFpqFBqYfYNLj1NbMPm8MMCIzHjC83iSJRBEGmDUxU+WP661BaBQImeC2yHwXtz+P/O9o+XEg==}
    engines: {node: '>= 10'}
    dependencies:
      execa: 5.1.1
    dev: true

  /define-properties@1.1.4:
    resolution: {integrity: sha512-uckOqKcfaVvtBdsVkdPv3XjveQJsNQqmhXgRi8uhvWWuPYZCNlzT8qAyblUgNoXdHdjMTzAqeGjAoli8f+bzPA==}
    engines: {node: '>= 0.4'}
    dependencies:
      has-property-descriptors: 1.0.0
      object-keys: 1.1.1
    dev: true

  /detect-indent@6.1.0:
    resolution: {integrity: sha512-reYkTUJAZb9gUuZ2RvVCNhVHdg62RHnJ7WJl8ftMi4diZ6NWlciOzQN88pUhSELEwflJht4oQDv0F0BMlwaYtA==}
    engines: {node: '>=8'}
    dev: true

  /devalue@4.3.0:
    resolution: {integrity: sha512-n94yQo4LI3w7erwf84mhRUkUJfhLoCZiLyoOZ/QFsDbcWNZePrLwbQpvZBUG2TNxwV3VjCKPxkiiQA6pe3TrTA==}
    dev: true

  /dir-glob@3.0.1:
    resolution: {integrity: sha512-WkrWp9GR4KXfKGYzOLmTuGVi1UWFfws377n9cc55/tb6DuqyF6pcQ5AbiHEshaDpY9v6oaSr2XCDidGmMwdzIA==}
    engines: {node: '>=8'}
    dependencies:
      path-type: 4.0.0
    dev: true

  /doctrine@2.1.0:
    resolution: {integrity: sha512-35mSku4ZXK0vfCuHEDAwt55dg2jNajHZ1odvF+8SSr82EsZY4QmXfuWso8oEd8zRhVObSN18aM0CjSdoBX7zIw==}
    engines: {node: '>=0.10.0'}
    dependencies:
      esutils: 2.0.3
    dev: true

  /doctrine@3.0.0:
    resolution: {integrity: sha512-yS+Q5i3hBf7GBkd4KG8a7eBNNWNGLTaEwwYWUijIYM7zrlYDM0BFXHjjPWlWZ1Rg7UaddZeIDmi9jF3HmqiQ2w==}
    engines: {node: '>=6.0.0'}
    dependencies:
      esutils: 2.0.3
    dev: true

  /es-abstract@1.20.5:
    resolution: {integrity: sha512-7h8MM2EQhsCA7pU/Nv78qOXFpD8Rhqd12gYiSJVkrH9+e8VuA8JlPJK/hQjjlLv6pJvx/z1iRFKzYb0XT/RuAQ==}
    engines: {node: '>= 0.4'}
    dependencies:
      call-bind: 1.0.2
      es-to-primitive: 1.2.1
      function-bind: 1.1.1
      function.prototype.name: 1.1.5
      get-intrinsic: 1.1.3
      get-symbol-description: 1.0.0
      gopd: 1.0.1
      has: 1.0.3
      has-property-descriptors: 1.0.0
      has-symbols: 1.0.3
      internal-slot: 1.0.4
      is-callable: 1.2.7
      is-negative-zero: 2.0.2
      is-regex: 1.1.4
      is-shared-array-buffer: 1.0.2
      is-string: 1.0.7
      is-weakref: 1.0.2
      object-inspect: 1.12.2
      object-keys: 1.1.1
      object.assign: 4.1.4
      regexp.prototype.flags: 1.4.3
      safe-regex-test: 1.0.0
      string.prototype.trimend: 1.0.6
      string.prototype.trimstart: 1.0.6
      unbox-primitive: 1.0.2
    dev: true

  /es-shim-unscopables@1.0.0:
    resolution: {integrity: sha512-Jm6GPcCdC30eMLbZ2x8z2WuRwAws3zTBBKuusffYVUrNj/GVSUAZ+xKMaUpfNDR5IbyNA5LJbaecoUVbmUcB1w==}
    dependencies:
      has: 1.0.3
    dev: true

  /es-to-primitive@1.2.1:
    resolution: {integrity: sha512-QCOllgZJtaUo9miYBcLChTUaHNjJF3PYs1VidD7AwiEj1kYxKeQTctLAezAOH5ZKRH0g2IgPn6KwB4IT8iRpvA==}
    engines: {node: '>= 0.4'}
    dependencies:
      is-callable: 1.2.7
      is-date-object: 1.0.5
      is-symbol: 1.0.4
    dev: true

  /es6-promise@3.3.1:
    resolution: {integrity: sha512-SOp9Phqvqn7jtEUxPWdWfWoLmyt2VaJ6MpvP9Comy1MceMXqE6bxvaTu4iaxpYYPzhny28Lc+M87/c2cPK6lDg==}
    dev: true

  /esbuild-android-64@0.14.54:
    resolution: {integrity: sha512-Tz2++Aqqz0rJ7kYBfz+iqyE3QMycD4vk7LBRyWaAVFgFtQ/O8EJOnVmTOiDWYZ/uYzB4kvP+bqejYdVKzE5lAQ==}
    engines: {node: '>=12'}
    cpu: [x64]
    os: [android]
    requiresBuild: true
    dev: true
    optional: true

  /esbuild-android-arm64@0.14.54:
    resolution: {integrity: sha512-F9E+/QDi9sSkLaClO8SOV6etqPd+5DgJje1F9lOWoNncDdOBL2YF59IhsWATSt0TLZbYCf3pNlTHvVV5VfHdvg==}
    engines: {node: '>=12'}
    cpu: [arm64]
    os: [android]
    requiresBuild: true
    dev: true
    optional: true

  /esbuild-darwin-64@0.14.54:
    resolution: {integrity: sha512-jtdKWV3nBviOd5v4hOpkVmpxsBy90CGzebpbO9beiqUYVMBtSc0AL9zGftFuBon7PNDcdvNCEuQqw2x0wP9yug==}
    engines: {node: '>=12'}
    cpu: [x64]
    os: [darwin]
    requiresBuild: true
    dev: true
    optional: true

  /esbuild-darwin-arm64@0.14.54:
    resolution: {integrity: sha512-OPafJHD2oUPyvJMrsCvDGkRrVCar5aVyHfWGQzY1dWnzErjrDuSETxwA2HSsyg2jORLY8yBfzc1MIpUkXlctmw==}
    engines: {node: '>=12'}
    cpu: [arm64]
    os: [darwin]
    requiresBuild: true
    dev: true
    optional: true

  /esbuild-freebsd-64@0.14.54:
    resolution: {integrity: sha512-OKwd4gmwHqOTp4mOGZKe/XUlbDJ4Q9TjX0hMPIDBUWWu/kwhBAudJdBoxnjNf9ocIB6GN6CPowYpR/hRCbSYAg==}
    engines: {node: '>=12'}
    cpu: [x64]
    os: [freebsd]
    requiresBuild: true
    dev: true
    optional: true

  /esbuild-freebsd-arm64@0.14.54:
    resolution: {integrity: sha512-sFwueGr7OvIFiQT6WeG0jRLjkjdqWWSrfbVwZp8iMP+8UHEHRBvlaxL6IuKNDwAozNUmbb8nIMXa7oAOARGs1Q==}
    engines: {node: '>=12'}
    cpu: [arm64]
    os: [freebsd]
    requiresBuild: true
    dev: true
    optional: true

  /esbuild-linux-32@0.14.54:
    resolution: {integrity: sha512-1ZuY+JDI//WmklKlBgJnglpUL1owm2OX+8E1syCD6UAxcMM/XoWd76OHSjl/0MR0LisSAXDqgjT3uJqT67O3qw==}
    engines: {node: '>=12'}
    cpu: [ia32]
    os: [linux]
    requiresBuild: true
    dev: true
    optional: true

  /esbuild-linux-64@0.14.54:
    resolution: {integrity: sha512-EgjAgH5HwTbtNsTqQOXWApBaPVdDn7XcK+/PtJwZLT1UmpLoznPd8c5CxqsH2dQK3j05YsB3L17T8vE7cp4cCg==}
    engines: {node: '>=12'}
    cpu: [x64]
    os: [linux]
    requiresBuild: true
    dev: true
    optional: true

  /esbuild-linux-arm64@0.14.54:
    resolution: {integrity: sha512-WL71L+0Rwv+Gv/HTmxTEmpv0UgmxYa5ftZILVi2QmZBgX3q7+tDeOQNqGtdXSdsL8TQi1vIaVFHUPDe0O0kdig==}
    engines: {node: '>=12'}
    cpu: [arm64]
    os: [linux]
    requiresBuild: true
    dev: true
    optional: true

  /esbuild-linux-arm@0.14.54:
    resolution: {integrity: sha512-qqz/SjemQhVMTnvcLGoLOdFpCYbz4v4fUo+TfsWG+1aOu70/80RV6bgNpR2JCrppV2moUQkww+6bWxXRL9YMGw==}
    engines: {node: '>=12'}
    cpu: [arm]
    os: [linux]
    requiresBuild: true
    dev: true
    optional: true

  /esbuild-linux-mips64le@0.14.54:
    resolution: {integrity: sha512-qTHGQB8D1etd0u1+sB6p0ikLKRVuCWhYQhAHRPkO+OF3I/iSlTKNNS0Lh2Oc0g0UFGguaFZZiPJdJey3AGpAlw==}
    engines: {node: '>=12'}
    cpu: [mips64el]
    os: [linux]
    requiresBuild: true
    dev: true
    optional: true

  /esbuild-linux-ppc64le@0.14.54:
    resolution: {integrity: sha512-j3OMlzHiqwZBDPRCDFKcx595XVfOfOnv68Ax3U4UKZ3MTYQB5Yz3X1mn5GnodEVYzhtZgxEBidLWeIs8FDSfrQ==}
    engines: {node: '>=12'}
    cpu: [ppc64]
    os: [linux]
    requiresBuild: true
    dev: true
    optional: true

  /esbuild-linux-riscv64@0.14.54:
    resolution: {integrity: sha512-y7Vt7Wl9dkOGZjxQZnDAqqn+XOqFD7IMWiewY5SPlNlzMX39ocPQlOaoxvT4FllA5viyV26/QzHtvTjVNOxHZg==}
    engines: {node: '>=12'}
    cpu: [riscv64]
    os: [linux]
    requiresBuild: true
    dev: true
    optional: true

  /esbuild-linux-s390x@0.14.54:
    resolution: {integrity: sha512-zaHpW9dziAsi7lRcyV4r8dhfG1qBidQWUXweUjnw+lliChJqQr+6XD71K41oEIC3Mx1KStovEmlzm+MkGZHnHA==}
    engines: {node: '>=12'}
    cpu: [s390x]
    os: [linux]
    requiresBuild: true
    dev: true
    optional: true

  /esbuild-netbsd-64@0.14.54:
    resolution: {integrity: sha512-PR01lmIMnfJTgeU9VJTDY9ZerDWVFIUzAtJuDHwwceppW7cQWjBBqP48NdeRtoP04/AtO9a7w3viI+PIDr6d+w==}
    engines: {node: '>=12'}
    cpu: [x64]
    os: [netbsd]
    requiresBuild: true
    dev: true
    optional: true

  /esbuild-openbsd-64@0.14.54:
    resolution: {integrity: sha512-Qyk7ikT2o7Wu76UsvvDS5q0amJvmRzDyVlL0qf5VLsLchjCa1+IAvd8kTBgUxD7VBUUVgItLkk609ZHUc1oCaw==}
    engines: {node: '>=12'}
    cpu: [x64]
    os: [openbsd]
    requiresBuild: true
    dev: true
    optional: true

  /esbuild-sunos-64@0.14.54:
    resolution: {integrity: sha512-28GZ24KmMSeKi5ueWzMcco6EBHStL3B6ubM7M51RmPwXQGLe0teBGJocmWhgwccA1GeFXqxzILIxXpHbl9Q/Kw==}
    engines: {node: '>=12'}
    cpu: [x64]
    os: [sunos]
    requiresBuild: true
    dev: true
    optional: true

  /esbuild-windows-32@0.14.54:
    resolution: {integrity: sha512-T+rdZW19ql9MjS7pixmZYVObd9G7kcaZo+sETqNH4RCkuuYSuv9AGHUVnPoP9hhuE1WM1ZimHz1CIBHBboLU7w==}
    engines: {node: '>=12'}
    cpu: [ia32]
    os: [win32]
    requiresBuild: true
    dev: true
    optional: true

  /esbuild-windows-64@0.14.54:
    resolution: {integrity: sha512-AoHTRBUuYwXtZhjXZbA1pGfTo8cJo3vZIcWGLiUcTNgHpJJMC1rVA44ZereBHMJtotyN71S8Qw0npiCIkW96cQ==}
    engines: {node: '>=12'}
    cpu: [x64]
    os: [win32]
    requiresBuild: true
    dev: true
    optional: true

  /esbuild-windows-arm64@0.14.54:
    resolution: {integrity: sha512-M0kuUvXhot1zOISQGXwWn6YtS+Y/1RT9WrVIOywZnJHo3jCDyewAc79aKNQWFCQm+xNHVTq9h8dZKvygoXQQRg==}
    engines: {node: '>=12'}
    cpu: [arm64]
    os: [win32]
    requiresBuild: true
    dev: true
    optional: true

  /esbuild@0.14.54:
    resolution: {integrity: sha512-Cy9llcy8DvET5uznocPyqL3BFRrFXSVqbgpMJ9Wz8oVjZlh/zUSNbPRbov0VX7VxN2JH1Oa0uNxZ7eLRb62pJA==}
    engines: {node: '>=12'}
    hasBin: true
    requiresBuild: true
    optionalDependencies:
      '@esbuild/linux-loong64': 0.14.54
      esbuild-android-64: 0.14.54
      esbuild-android-arm64: 0.14.54
      esbuild-darwin-64: 0.14.54
      esbuild-darwin-arm64: 0.14.54
      esbuild-freebsd-64: 0.14.54
      esbuild-freebsd-arm64: 0.14.54
      esbuild-linux-32: 0.14.54
      esbuild-linux-64: 0.14.54
      esbuild-linux-arm: 0.14.54
      esbuild-linux-arm64: 0.14.54
      esbuild-linux-mips64le: 0.14.54
      esbuild-linux-ppc64le: 0.14.54
      esbuild-linux-riscv64: 0.14.54
      esbuild-linux-s390x: 0.14.54
      esbuild-netbsd-64: 0.14.54
      esbuild-openbsd-64: 0.14.54
      esbuild-sunos-64: 0.14.54
      esbuild-windows-32: 0.14.54
      esbuild-windows-64: 0.14.54
      esbuild-windows-arm64: 0.14.54
    dev: true

  /esbuild@0.17.18:
    resolution: {integrity: sha512-z1lix43jBs6UKjcZVKOw2xx69ffE2aG0PygLL5qJ9OS/gy0Ewd1gW/PUQIOIQGXBHWNywSc0floSKoMFF8aK2w==}
    engines: {node: '>=12'}
    hasBin: true
    requiresBuild: true
    optionalDependencies:
      '@esbuild/android-arm': 0.17.18
      '@esbuild/android-arm64': 0.17.18
      '@esbuild/android-x64': 0.17.18
      '@esbuild/darwin-arm64': 0.17.18
      '@esbuild/darwin-x64': 0.17.18
      '@esbuild/freebsd-arm64': 0.17.18
      '@esbuild/freebsd-x64': 0.17.18
      '@esbuild/linux-arm': 0.17.18
      '@esbuild/linux-arm64': 0.17.18
      '@esbuild/linux-ia32': 0.17.18
      '@esbuild/linux-loong64': 0.17.18
      '@esbuild/linux-mips64el': 0.17.18
      '@esbuild/linux-ppc64': 0.17.18
      '@esbuild/linux-riscv64': 0.17.18
      '@esbuild/linux-s390x': 0.17.18
      '@esbuild/linux-x64': 0.17.18
      '@esbuild/netbsd-x64': 0.17.18
      '@esbuild/openbsd-x64': 0.17.18
      '@esbuild/sunos-x64': 0.17.18
      '@esbuild/win32-arm64': 0.17.18
      '@esbuild/win32-ia32': 0.17.18
      '@esbuild/win32-x64': 0.17.18
    dev: true

  /escape-string-regexp@4.0.0:
    resolution: {integrity: sha512-TtpcNJ3XAzx3Gq8sWRzJaVajRs0uVxA2YAkdb1jm2YkPz4G6egUFAyA3n5vtEIZefPk5Wa4UXbKuS5fKkJWdgA==}
    engines: {node: '>=10'}
    dev: true

  /eslint-config-prettier@8.8.0(eslint@8.39.0):
    resolution: {integrity: sha512-wLbQiFre3tdGgpDv67NQKnJuTlcUVYHas3k+DZCc2U2BadthoEY4B7hLPvAxaqdyOGCzuLfii2fqGph10va7oA==}
    hasBin: true
    peerDependencies:
      eslint: '>=7.0.0'
    dependencies:
      eslint: 8.39.0
    dev: true

  /eslint-config-standard-with-typescript@34.0.1(@typescript-eslint/eslint-plugin@5.59.1)(eslint-plugin-import@2.27.5)(eslint-plugin-n@15.7.0)(eslint-plugin-promise@6.1.1)(eslint@8.39.0)(typescript@5.0.4):
    resolution: {integrity: sha512-J7WvZeLtd0Vr9F+v4dZbqJCLD16cbIy4U+alJMq4MiXdpipdBM3U5NkXaGUjePc4sb1ZE01U9g6VuTBpHHz1fg==}
    peerDependencies:
      '@typescript-eslint/eslint-plugin': ^5.43.0
      eslint: ^8.0.1
      eslint-plugin-import: ^2.25.2
      eslint-plugin-n: ^15.0.0
      eslint-plugin-promise: ^6.0.0
      typescript: '*'
    dependencies:
      '@typescript-eslint/eslint-plugin': 5.59.1(@typescript-eslint/parser@5.59.1)(eslint@8.39.0)(typescript@5.0.4)
      '@typescript-eslint/parser': 5.59.1(eslint@8.39.0)(typescript@5.0.4)
      eslint: 8.39.0
      eslint-config-standard: 17.0.0(eslint-plugin-import@2.27.5)(eslint-plugin-n@15.7.0)(eslint-plugin-promise@6.1.1)(eslint@8.39.0)
      eslint-plugin-import: 2.27.5(@typescript-eslint/parser@5.59.1)(eslint@8.39.0)
      eslint-plugin-n: 15.7.0(eslint@8.39.0)
      eslint-plugin-promise: 6.1.1(eslint@8.39.0)
      typescript: 5.0.4
    transitivePeerDependencies:
      - supports-color
    dev: true

  /eslint-config-standard@17.0.0(eslint-plugin-import@2.27.5)(eslint-plugin-n@15.7.0)(eslint-plugin-promise@6.1.1)(eslint@8.39.0):
    resolution: {integrity: sha512-/2ks1GKyqSOkH7JFvXJicu0iMpoojkwB+f5Du/1SC0PtBL+s8v30k9njRZ21pm2drKYm2342jFnGWzttxPmZVg==}
    peerDependencies:
      eslint: ^8.0.1
      eslint-plugin-import: ^2.25.2
      eslint-plugin-n: ^15.0.0
      eslint-plugin-promise: ^6.0.0
    dependencies:
      eslint: 8.39.0
      eslint-plugin-import: 2.27.5(@typescript-eslint/parser@5.59.1)(eslint@8.39.0)
      eslint-plugin-n: 15.7.0(eslint@8.39.0)
      eslint-plugin-promise: 6.1.1(eslint@8.39.0)
    dev: true

  /eslint-import-resolver-node@0.3.7:
    resolution: {integrity: sha512-gozW2blMLJCeFpBwugLTGyvVjNoeo1knonXAcatC6bjPBZitotxdWf7Gimr25N4c0AAOo4eOUfaG82IJPDpqCA==}
    dependencies:
      debug: 3.2.7
      is-core-module: 2.11.0
      resolve: 1.22.1
    transitivePeerDependencies:
      - supports-color
    dev: true

  /eslint-module-utils@2.7.4(@typescript-eslint/parser@5.59.1)(eslint-import-resolver-node@0.3.7)(eslint@8.39.0):
    resolution: {integrity: sha512-j4GT+rqzCoRKHwURX7pddtIPGySnX9Si/cgMI5ztrcqOPtk5dDEeZ34CQVPphnqkJytlc97Vuk05Um2mJ3gEQA==}
    engines: {node: '>=4'}
    peerDependencies:
      '@typescript-eslint/parser': '*'
      eslint: '*'
      eslint-import-resolver-node: '*'
      eslint-import-resolver-typescript: '*'
      eslint-import-resolver-webpack: '*'
    peerDependenciesMeta:
      '@typescript-eslint/parser':
        optional: true
      eslint:
        optional: true
      eslint-import-resolver-node:
        optional: true
      eslint-import-resolver-typescript:
        optional: true
      eslint-import-resolver-webpack:
        optional: true
    dependencies:
      '@typescript-eslint/parser': 5.59.1(eslint@8.39.0)(typescript@5.0.4)
      debug: 3.2.7
      eslint: 8.39.0
      eslint-import-resolver-node: 0.3.7
    transitivePeerDependencies:
      - supports-color
    dev: true

  /eslint-plugin-es@4.1.0(eslint@8.39.0):
    resolution: {integrity: sha512-GILhQTnjYE2WorX5Jyi5i4dz5ALWxBIdQECVQavL6s7cI76IZTDWleTHkxz/QT3kvcs2QlGHvKLYsSlPOlPXnQ==}
    engines: {node: '>=8.10.0'}
    peerDependencies:
      eslint: '>=4.19.1'
    dependencies:
      eslint: 8.39.0
      eslint-utils: 2.1.0
      regexpp: 3.2.0
    dev: true

  /eslint-plugin-import@2.27.5(@typescript-eslint/parser@5.59.1)(eslint@8.39.0):
    resolution: {integrity: sha512-LmEt3GVofgiGuiE+ORpnvP+kAm3h6MLZJ4Q5HCyHADofsb4VzXFsRiWj3c0OFiV+3DWFh0qg3v9gcPlfc3zRow==}
    engines: {node: '>=4'}
    peerDependencies:
      '@typescript-eslint/parser': '*'
      eslint: ^2 || ^3 || ^4 || ^5 || ^6 || ^7.2.0 || ^8
    peerDependenciesMeta:
      '@typescript-eslint/parser':
        optional: true
    dependencies:
      '@typescript-eslint/parser': 5.59.1(eslint@8.39.0)(typescript@5.0.4)
      array-includes: 3.1.6
      array.prototype.flat: 1.3.1
      array.prototype.flatmap: 1.3.1
      debug: 3.2.7
      doctrine: 2.1.0
      eslint: 8.39.0
      eslint-import-resolver-node: 0.3.7
      eslint-module-utils: 2.7.4(@typescript-eslint/parser@5.59.1)(eslint-import-resolver-node@0.3.7)(eslint@8.39.0)
      has: 1.0.3
      is-core-module: 2.11.0
      is-glob: 4.0.3
      minimatch: 3.1.2
      object.values: 1.1.6
      resolve: 1.22.1
      semver: 6.3.0
      tsconfig-paths: 3.14.1
    transitivePeerDependencies:
      - eslint-import-resolver-typescript
      - eslint-import-resolver-webpack
      - supports-color
    dev: true

  /eslint-plugin-n@15.7.0(eslint@8.39.0):
    resolution: {integrity: sha512-jDex9s7D/Qial8AGVIHq4W7NswpUD5DPDL2RH8Lzd9EloWUuvUkHfv4FRLMipH5q2UtyurorBkPeNi1wVWNh3Q==}
    engines: {node: '>=12.22.0'}
    peerDependencies:
      eslint: '>=7.0.0'
    dependencies:
      builtins: 5.0.1
      eslint: 8.39.0
      eslint-plugin-es: 4.1.0(eslint@8.39.0)
      eslint-utils: 3.0.0(eslint@8.39.0)
      ignore: 5.2.1
      is-core-module: 2.11.0
      minimatch: 3.1.2
      resolve: 1.22.1
      semver: 7.3.8
    dev: true

  /eslint-plugin-promise@6.1.1(eslint@8.39.0):
    resolution: {integrity: sha512-tjqWDwVZQo7UIPMeDReOpUgHCmCiH+ePnVT+5zVapL0uuHnegBUs2smM13CzOs2Xb5+MHMRFTs9v24yjba4Oig==}
    engines: {node: ^12.22.0 || ^14.17.0 || >=16.0.0}
    peerDependencies:
      eslint: ^7.0.0 || ^8.0.0
    dependencies:
      eslint: 8.39.0
    dev: true

  /eslint-plugin-security@1.7.1:
    resolution: {integrity: sha512-sMStceig8AFglhhT2LqlU5r+/fn9OwsA72O5bBuQVTssPCdQAOQzL+oMn/ZcpeUY6KcNfLJArgcrsSULNjYYdQ==}
    dependencies:
      safe-regex: 2.1.1
    dev: true

  /eslint-scope@5.1.1:
    resolution: {integrity: sha512-2NxwbF/hZ0KpepYN0cNbo+FN6XoK7GaHlQhgx/hIZl6Va0bF45RQOOwhLIy8lQDbuCiadSLCBnH2CFYquit5bw==}
    engines: {node: '>=8.0.0'}
    dependencies:
      esrecurse: 4.3.0
      estraverse: 4.3.0
    dev: true

  /eslint-scope@7.2.0:
    resolution: {integrity: sha512-DYj5deGlHBfMt15J7rdtyKNq/Nqlv5KfU4iodrQ019XESsRnwXH9KAE0y3cwtUHDo2ob7CypAnCqefh6vioWRw==}
    engines: {node: ^12.22.0 || ^14.17.0 || >=16.0.0}
    dependencies:
      esrecurse: 4.3.0
      estraverse: 5.3.0
    dev: true

  /eslint-utils@2.1.0:
    resolution: {integrity: sha512-w94dQYoauyvlDc43XnGB8lU3Zt713vNChgt4EWwhXAP2XkBvndfxF0AgIqKOOasjPIPzj9JqgwkwbCYD0/V3Zg==}
    engines: {node: '>=6'}
    dependencies:
      eslint-visitor-keys: 1.3.0
    dev: true

  /eslint-utils@3.0.0(eslint@8.39.0):
    resolution: {integrity: sha512-uuQC43IGctw68pJA1RgbQS8/NP7rch6Cwd4j3ZBtgo4/8Flj4eGE7ZYSZRN3iq5pVUv6GPdW5Z1RFleo84uLDA==}
    engines: {node: ^10.0.0 || ^12.0.0 || >= 14.0.0}
    peerDependencies:
      eslint: '>=5'
    dependencies:
      eslint: 8.39.0
      eslint-visitor-keys: 2.1.0
    dev: true

  /eslint-visitor-keys@1.3.0:
    resolution: {integrity: sha512-6J72N8UNa462wa/KFODt/PJ3IU60SDpC3QXC1Hjc1BXXpfL2C9R5+AU7jhe0F6GREqVMh4Juu+NY7xn+6dipUQ==}
    engines: {node: '>=4'}
    dev: true

  /eslint-visitor-keys@2.1.0:
    resolution: {integrity: sha512-0rSmRBzXgDzIsD6mGdJgevzgezI534Cer5L/vyMX0kHzT/jiB43jRhd9YUlMGYLQy2zprNmoT8qasCGtY+QaKw==}
    engines: {node: '>=10'}
    dev: true

  /eslint-visitor-keys@3.4.0:
    resolution: {integrity: sha512-HPpKPUBQcAsZOsHAFwTtIKcYlCje62XB7SEAcxjtmW6TD1WVpkS6i6/hOVtTZIl4zGj/mBqpFVGvaDneik+VoQ==}
    engines: {node: ^12.22.0 || ^14.17.0 || >=16.0.0}
    dev: true

  /eslint@8.39.0:
    resolution: {integrity: sha512-mwiok6cy7KTW7rBpo05k6+p4YVZByLNjAZ/ACB9DRCu4YDRwjXI01tWHp6KAUWelsBetTxKK/2sHB0vdS8Z2Og==}
    engines: {node: ^12.22.0 || ^14.17.0 || >=16.0.0}
    hasBin: true
    dependencies:
      '@eslint-community/eslint-utils': 4.4.0(eslint@8.39.0)
      '@eslint-community/regexpp': 4.5.0
      '@eslint/eslintrc': 2.0.2
      '@eslint/js': 8.39.0
      '@humanwhocodes/config-array': 0.11.8
      '@humanwhocodes/module-importer': 1.0.1
      '@nodelib/fs.walk': 1.2.8
      ajv: 6.12.6
      chalk: 4.1.2
      cross-spawn: 7.0.3
      debug: 4.3.4
      doctrine: 3.0.0
      escape-string-regexp: 4.0.0
      eslint-scope: 7.2.0
      eslint-visitor-keys: 3.4.0
      espree: 9.5.1
      esquery: 1.5.0
      esutils: 2.0.3
      fast-deep-equal: 3.1.3
      file-entry-cache: 6.0.1
      find-up: 5.0.0
      glob-parent: 6.0.2
      globals: 13.19.0
      grapheme-splitter: 1.0.4
      ignore: 5.2.1
      import-fresh: 3.3.0
      imurmurhash: 0.1.4
      is-glob: 4.0.3
      is-path-inside: 3.0.3
      js-sdsl: 4.2.0
      js-yaml: 4.1.0
      json-stable-stringify-without-jsonify: 1.0.1
      levn: 0.4.1
      lodash.merge: 4.6.2
      minimatch: 3.1.2
      natural-compare: 1.4.0
      optionator: 0.9.1
      strip-ansi: 6.0.1
      strip-json-comments: 3.1.1
      text-table: 0.2.0
    transitivePeerDependencies:
      - supports-color
    dev: true

  /esm-env@1.0.0:
    resolution: {integrity: sha512-Cf6VksWPsTuW01vU9Mk/3vRue91Zevka5SjyNf3nEpokFRuqt/KjUQoGAwq9qMmhpLTHmXzSIrFRw8zxWzmFBA==}
    dev: true

  /espree@9.5.1:
    resolution: {integrity: sha512-5yxtHSZXRSW5pvv3hAlXM5+/Oswi1AUFqBmbibKb5s6bp3rGIDkyXU6xCoyuuLhijr4SFwPrXRoZjz0AZDN9tg==}
    engines: {node: ^12.22.0 || ^14.17.0 || >=16.0.0}
    dependencies:
      acorn: 8.8.1
      acorn-jsx: 5.3.2(acorn@8.8.1)
      eslint-visitor-keys: 3.4.0
    dev: true

  /esquery@1.5.0:
    resolution: {integrity: sha512-YQLXUplAwJgCydQ78IMJywZCceoqk1oH01OERdSAJc/7U2AylwjhSCLDEtqwg811idIS/9fIU5GjG73IgjKMVg==}
    engines: {node: '>=0.10'}
    dependencies:
      estraverse: 5.3.0
    dev: true

  /esrecurse@4.3.0:
    resolution: {integrity: sha512-KmfKL3b6G+RXvP8N1vr3Tq1kL/oCFgn2NYXEtqP8/L3pKapUA4G8cFVaoF3SU323CD4XypR/ffioHmkti6/Tag==}
    engines: {node: '>=4.0'}
    dependencies:
      estraverse: 5.3.0
    dev: true

  /estraverse@4.3.0:
    resolution: {integrity: sha512-39nnKffWz8xN1BU/2c79n9nB9HDzo0niYUqx6xyqUnyoAnQyyWpOTdZEeiCch8BBu515t4wp9ZmgVfVhn9EBpw==}
    engines: {node: '>=4.0'}
    dev: true

  /estraverse@5.3.0:
    resolution: {integrity: sha512-MMdARuVEQziNTeJD8DgMqmhwR11BRQ/cBP+pLtYdSTnf3MIO8fFeiINEbX36ZdNlfU/7A9f3gUw49B3oQsvwBA==}
    engines: {node: '>=4.0'}
    dev: true

  /estree-walker@2.0.2:
    resolution: {integrity: sha512-Rfkk/Mp/DL7JVje3u18FxFujQlTNR2q6QfMSMB7AvCBx91NGj/ba3kCfza0f6dVDbw7YlRf/nDrn7pQrCCyQ/w==}
    dev: true

  /esutils@2.0.3:
    resolution: {integrity: sha512-kVscqXk4OCp68SZ0dkgEKVi6/8ij300KBWTJq32P/dYeWTSwK41WyTxalN1eRmA5Z9UU/LX9D7FWSmV9SAYx6g==}
    engines: {node: '>=0.10.0'}
    dev: true

  /execa@5.1.1:
    resolution: {integrity: sha512-8uSpZZocAZRBAPIEINJj3Lo9HyGitllczc27Eh5YYojjMFMn8yHMDMaUHE2Jqfq05D/wucwI4JGURyXt1vchyg==}
    engines: {node: '>=10'}
    dependencies:
      cross-spawn: 7.0.3
      get-stream: 6.0.1
      human-signals: 2.1.0
      is-stream: 2.0.1
      merge-stream: 2.0.0
      npm-run-path: 4.0.1
      onetime: 5.1.2
      signal-exit: 3.0.7
      strip-final-newline: 2.0.0
    dev: true

  /fast-deep-equal@3.1.3:
    resolution: {integrity: sha512-f3qQ9oQy9j2AhBe/H9VC91wLmKBCCU/gDOnKNAYG5hswO7BLKj09Hc5HYNz9cGI++xlpDCIgDaitVs03ATR84Q==}
    dev: true

  /fast-glob@3.2.12:
    resolution: {integrity: sha512-DVj4CQIYYow0BlaelwK1pHl5n5cRSJfM60UA0zK891sVInoPri2Ekj7+e1CT3/3qxXenpI+nBBmQAcJPJgaj4w==}
    engines: {node: '>=8.6.0'}
    dependencies:
      '@nodelib/fs.stat': 2.0.5
      '@nodelib/fs.walk': 1.2.8
      glob-parent: 5.1.2
      merge2: 1.4.1
      micromatch: 4.0.5
    dev: true

  /fast-json-stable-stringify@2.1.0:
    resolution: {integrity: sha512-lhd/wF+Lk98HZoTCtlVraHtfh5XYijIjalXck7saUtuanSDyLMxnHhSXEDJqHxD7msR8D0uCmqlkwjCV8xvwHw==}
    dev: true

  /fast-levenshtein@2.0.6:
    resolution: {integrity: sha512-DCXu6Ifhqcks7TZKY3Hxp3y6qphY5SJZmrWMDrKcERSOXWQdMhU9Ig/PYrzyw/ul9jOIyh0N4M0tbC5hodg8dw==}
    dev: true

  /fastq@1.14.0:
    resolution: {integrity: sha512-eR2D+V9/ExcbF9ls441yIuN6TI2ED1Y2ZcA5BmMtJsOkWOFRJQ0Jt0g1UwqXJJVAb+V+umH5Dfr8oh4EVP7VVg==}
    dependencies:
      reusify: 1.0.4
    dev: true

  /file-entry-cache@6.0.1:
    resolution: {integrity: sha512-7Gps/XWymbLk2QLYK4NzpMOrYjMhdIxXuIvy2QBsLE6ljuodKvdkWs/cpyJJ3CVIVpH0Oi1Hvg1ovbMzLdFBBg==}
    engines: {node: ^10.12.0 || >=12.0.0}
    dependencies:
      flat-cache: 3.0.4
    dev: true

  /fill-range@7.0.1:
    resolution: {integrity: sha512-qOo9F+dMUmC2Lcb4BbVvnKJxTPjCm+RRpe4gDuGrzkL7mEVl/djYSu2OdQ2Pa302N4oqkSg9ir6jaLWJ2USVpQ==}
    engines: {node: '>=8'}
    dependencies:
      to-regex-range: 5.0.1
    dev: true

  /find-up@5.0.0:
    resolution: {integrity: sha512-78/PXT1wlLLDgTzDs7sjq9hzz0vXD+zn+7wypEe4fXQxCmdmqfGsEPQxmiCSQI3ajFV91bVSsvNtrJRiW6nGng==}
    engines: {node: '>=10'}
    dependencies:
      locate-path: 6.0.0
      path-exists: 4.0.0
    dev: true

  /flat-cache@3.0.4:
    resolution: {integrity: sha512-dm9s5Pw7Jc0GvMYbshN6zchCA9RgQlzzEZX3vylR9IqFfS8XciblUXOKfW6SiuJ0e13eDYZoZV5wdrev7P3Nwg==}
    engines: {node: ^10.12.0 || >=12.0.0}
    dependencies:
      flatted: 3.2.7
      rimraf: 3.0.2
    dev: true

  /flatted@3.2.7:
    resolution: {integrity: sha512-5nqDSxl8nn5BSNxyR3n4I6eDmbolI6WT+QqR547RwxQapgjQBmtktdP+HTBb/a/zLsbzERTONyUB5pefh5TtjQ==}
    dev: true

  /fs.realpath@1.0.0:
    resolution: {integrity: sha512-OO0pH2lK6a0hZnAdau5ItzHPI6pUlvI7jMVnxUQRtw4owF2wk8lOSabtGDCTP4Ggrg2MbGnWO9X8K1t4+fGMDw==}
    dev: true

  /fsevents@2.3.2:
    resolution: {integrity: sha512-xiqMQR4xAeHTuB9uWm+fFRcIOgKBMiOBP+eXiyT7jsgVCq1bkVygt00oASowB7EdtpOHaaPgKt812P9ab+DDKA==}
    engines: {node: ^8.16.0 || ^10.6.0 || >=11.0.0}
    os: [darwin]
    requiresBuild: true
    dev: true
    optional: true

  /function-bind@1.1.1:
    resolution: {integrity: sha512-yIovAzMX49sF8Yl58fSCWJ5svSLuaibPxXQJFLmBObTuCr0Mf1KiPopGM9NiFjiYBCbfaa2Fh6breQ6ANVTI0A==}
    dev: true

  /function.prototype.name@1.1.5:
    resolution: {integrity: sha512-uN7m/BzVKQnCUF/iW8jYea67v++2u7m5UgENbHRtdDVclOUP+FMPlCNdmk0h/ysGyo2tavMJEDqJAkJdRa1vMA==}
    engines: {node: '>= 0.4'}
    dependencies:
      call-bind: 1.0.2
      define-properties: 1.1.4
      es-abstract: 1.20.5
      functions-have-names: 1.2.3
    dev: true

  /functions-have-names@1.2.3:
    resolution: {integrity: sha512-xckBUXyTIqT97tq2x2AMb+g163b5JFysYk0x4qxNFwbfQkmNZoiRHb6sPzI9/QV33WeuvVYBUIiD4NzNIyqaRQ==}
    dev: true

  /get-intrinsic@1.1.3:
    resolution: {integrity: sha512-QJVz1Tj7MS099PevUG5jvnt9tSkXN8K14dxQlikJuPt4uD9hHAHjLyLBiLR5zELelBdD9QNRAXZzsJx0WaDL9A==}
    dependencies:
      function-bind: 1.1.1
      has: 1.0.3
      has-symbols: 1.0.3
    dev: true

  /get-stream@6.0.1:
    resolution: {integrity: sha512-ts6Wi+2j3jQjqi70w5AlN8DFnkSwC+MqmxEzdEALB2qXZYV3X/b1CTfgPLGJNMeAWxdPfU8FO1ms3NUfaHCPYg==}
    engines: {node: '>=10'}
    dev: true

  /get-symbol-description@1.0.0:
    resolution: {integrity: sha512-2EmdH1YvIQiZpltCNgkuiUnyukzxM/R6NDJX31Ke3BG1Nq5b0S2PhX59UKi9vZpPDQVdqn+1IcaAwnzTT5vCjw==}
    engines: {node: '>= 0.4'}
    dependencies:
      call-bind: 1.0.2
      get-intrinsic: 1.1.3
    dev: true

  /glob-parent@5.1.2:
    resolution: {integrity: sha512-AOIgSQCepiJYwP3ARnGx+5VnTu2HBYdzbGP45eLw1vr3zB3vZLeyed1sC9hnbcOc9/SrMyM5RPQrkGz4aS9Zow==}
    engines: {node: '>= 6'}
    dependencies:
      is-glob: 4.0.3
    dev: true

  /glob-parent@6.0.2:
    resolution: {integrity: sha512-XxwI8EOhVQgWp6iDL+3b0r86f4d6AX6zSU55HfB4ydCEuXLXc5FcYeOu+nnGftS4TEju/11rt4KJPTMgbfmv4A==}
    engines: {node: '>=10.13.0'}
    dependencies:
      is-glob: 4.0.3
    dev: true

  /glob@7.2.3:
    resolution: {integrity: sha512-nFR0zLpU2YCaRxwoCJvL6UvCH2JFyFVIvwTLsIf21AuHlMskA1hhTdk+LlYJtOlYt9v6dvszD2BGRqBL+iQK9Q==}
    dependencies:
      fs.realpath: 1.0.0
      inflight: 1.0.6
      inherits: 2.0.4
      minimatch: 3.1.2
      once: 1.4.0
      path-is-absolute: 1.0.1
    dev: true

  /globals@13.19.0:
    resolution: {integrity: sha512-dkQ957uSRWHw7CFXLUtUHQI3g3aWApYhfNR2O6jn/907riyTYKVBmxYVROkBcY614FSSeSJh7Xm7SrUWCxvJMQ==}
    engines: {node: '>=8'}
    dependencies:
      type-fest: 0.20.2
    dev: true

  /globalyzer@0.1.0:
    resolution: {integrity: sha512-40oNTM9UfG6aBmuKxk/giHn5nQ8RVz/SS4Ir6zgzOv9/qC3kKZ9v4etGTcJbEl/NyVQH7FGU7d+X1egr57Md2Q==}
    dev: true

  /globby@11.1.0:
    resolution: {integrity: sha512-jhIXaOzy1sb8IyocaruWSn1TjmnBVs8Ayhcy83rmxNJ8q2uWKCAj3CnJY+KpGSXCueAPc0i05kVvVKtP1t9S3g==}
    engines: {node: '>=10'}
    dependencies:
      array-union: 2.1.0
      dir-glob: 3.0.1
      fast-glob: 3.2.12
      ignore: 5.2.1
      merge2: 1.4.1
      slash: 3.0.0
    dev: true

  /globrex@0.1.2:
    resolution: {integrity: sha512-uHJgbwAMwNFf5mLst7IWLNg14x1CkeqglJb/K3doi4dw6q2IvAAmM/Y81kevy83wP+Sst+nutFTYOGg3d1lsxg==}
    dev: true

  /gopd@1.0.1:
    resolution: {integrity: sha512-d65bNlIadxvpb/A2abVdlqKqV563juRnZ1Wtk6s1sIR8uNsXR70xqIzVqxVf1eTqDunwT2MkczEeaezCKTZhwA==}
    dependencies:
      get-intrinsic: 1.1.3
    dev: true

  /graceful-fs@4.2.10:
    resolution: {integrity: sha512-9ByhssR2fPVsNZj478qUUbKfmL0+t5BDVyjShtyZZLiK7ZDAArFFfopyOTj0M05wE2tJPisA4iTnnXl2YoPvOA==}
    dev: true

  /grapheme-splitter@1.0.4:
    resolution: {integrity: sha512-bzh50DW9kTPM00T8y4o8vQg89Di9oLJVLW/KaOGIXJWP/iqCN6WKYkbNOF04vFLJhwcpYUh9ydh/+5vpOqV4YQ==}
    dev: true

  /has-bigints@1.0.2:
    resolution: {integrity: sha512-tSvCKtBr9lkF0Ex0aQiP9N+OpV4zi2r/Nee5VkRDbaqv35RLYMzbwQfFSZZH0kR+Rd6302UJZ2p/bJCEoR3VoQ==}
    dev: true

  /has-flag@4.0.0:
    resolution: {integrity: sha512-EykJT/Q1KjTWctppgIAgfSO0tKVuZUjhgMr17kqTumMl6Afv3EISleU7qZUzoXDFTAHTDC4NOoG/ZxU3EvlMPQ==}
    engines: {node: '>=8'}
    dev: true

  /has-property-descriptors@1.0.0:
    resolution: {integrity: sha512-62DVLZGoiEBDHQyqG4w9xCuZ7eJEwNmJRWw2VY84Oedb7WFcA27fiEVe8oUQx9hAUJ4ekurquucTGwsyO1XGdQ==}
    dependencies:
      get-intrinsic: 1.1.3
    dev: true

  /has-symbols@1.0.3:
    resolution: {integrity: sha512-l3LCuF6MgDNwTDKkdYGEihYjt5pRPbEg46rtlmnSPlUbgmB8LOIrKJbYYFBSbnPaJexMKtiPO8hmeRjRz2Td+A==}
    engines: {node: '>= 0.4'}
    dev: true

  /has-tostringtag@1.0.0:
    resolution: {integrity: sha512-kFjcSNhnlGV1kyoGk7OXKSawH5JOb/LzUc5w9B02hOTO0dfFRjbHQKvg1d6cf3HbeUmtU9VbbV3qzZ2Teh97WQ==}
    engines: {node: '>= 0.4'}
    dependencies:
      has-symbols: 1.0.3
    dev: true

  /has@1.0.3:
    resolution: {integrity: sha512-f2dvO0VU6Oej7RkWJGrehjbzMAjFp5/VKPp5tTpWIV4JHHZK1/BxbFRtf/siA2SWTe09caDmVtYYzWEIbBS4zw==}
    engines: {node: '>= 0.4.0'}
    dependencies:
      function-bind: 1.1.1
    dev: true

  /human-signals@2.1.0:
    resolution: {integrity: sha512-B4FFZ6q/T2jhhksgkbEW3HBvWIfDW85snkQgawt07S7J5QXTk6BkNV+0yAeZrM5QpMAdYlocGoljn0sJ/WQkFw==}
    engines: {node: '>=10.17.0'}
    dev: true

  /ignore@5.2.1:
    resolution: {integrity: sha512-d2qQLzTJ9WxQftPAuEQpSPmKqzxePjzVbpAVv62AQ64NTL+wR4JkrVqR/LqFsFEUsHDAiId52mJteHDFuDkElA==}
    engines: {node: '>= 4'}
    dev: true

  /import-fresh@3.3.0:
    resolution: {integrity: sha512-veYYhQa+D1QBKznvhUHxb8faxlrwUnxseDAbAp457E0wLNio2bOSKnjYDhMj+YiAq61xrMGhQk9iXVk5FzgQMw==}
    engines: {node: '>=6'}
    dependencies:
      parent-module: 1.0.1
      resolve-from: 4.0.0
    dev: true

  /import-meta-resolve@3.0.0:
    resolution: {integrity: sha512-4IwhLhNNA8yy445rPjD/lWh++7hMDOml2eHtd58eG7h+qK3EryMuuRbsHGPikCoAgIkkDnckKfWSk2iDla/ejg==}
    dev: true

  /imurmurhash@0.1.4:
    resolution: {integrity: sha512-JmXMZ6wuvDmLiHEml9ykzqO6lwFbof0GG4IkcGaENdCRDDmMVnny7s5HsIgHCbaq0w2MyPhDqkhTUgS2LU2PHA==}
    engines: {node: '>=0.8.19'}
    dev: true

  /inflight@1.0.6:
    resolution: {integrity: sha512-k92I/b08q4wvFscXCLvqfsHCrjrF7yiXsQuIVvVE7N82W3+aqpzuUdBbfhWcy/FZR3/4IgflMgKLOsvPDrGCJA==}
    dependencies:
      once: 1.4.0
      wrappy: 1.0.2
    dev: true

  /inherits@2.0.4:
    resolution: {integrity: sha512-k/vGaX4/Yla3WzyMCvTQOXYeIHvqOKtnqBduzTHpzpQZzAskKMhZ2K+EnBiSM9zGSoIFeMpXKxa4dYeZIQqewQ==}
    dev: true

  /internal-ip@7.0.0:
    resolution: {integrity: sha512-qE4TeD4brqC45Vq/+VASeMiS1KRyfBkR6HT2sh9pZVVCzSjPkaCEfKFU+dL0PRv7NHJtvoKN2r82G6wTfzorkw==}
    engines: {node: ^12.20.0 || ^14.13.1 || >=16.0.0}
    dependencies:
      default-gateway: 6.0.3
      ipaddr.js: 2.0.1
      is-ip: 3.1.0
      p-event: 4.2.0
    dev: true

  /internal-slot@1.0.4:
    resolution: {integrity: sha512-tA8URYccNzMo94s5MQZgH8NB/XTa6HsOo0MLfXTKKEnHVVdegzaQoFZ7Jp44bdvLvY2waT5dc+j5ICEswhi7UQ==}
    engines: {node: '>= 0.4'}
    dependencies:
      get-intrinsic: 1.1.3
      has: 1.0.3
      side-channel: 1.0.4
    dev: true

  /ip-regex@4.3.0:
    resolution: {integrity: sha512-B9ZWJxHHOHUhUjCPrMpLD4xEq35bUTClHM1S6CBU5ixQnkZmwipwgc96vAd7AAGM9TGHvJR+Uss+/Ak6UphK+Q==}
    engines: {node: '>=8'}
    dev: true

  /ipaddr.js@2.0.1:
    resolution: {integrity: sha512-1qTgH9NG+IIJ4yfKs2e6Pp1bZg8wbDbKHT21HrLIeYBTRLgMYKnMTPAuI3Lcs61nfx5h1xlXnbJtH1kX5/d/ng==}
    engines: {node: '>= 10'}
    dev: true

  /is-bigint@1.0.4:
    resolution: {integrity: sha512-zB9CruMamjym81i2JZ3UMn54PKGsQzsJeo6xvN3HJJ4CAsQNB6iRutp2To77OfCNuoxspsIhzaPoO1zyCEhFOg==}
    dependencies:
      has-bigints: 1.0.2
    dev: true

  /is-binary-path@2.1.0:
    resolution: {integrity: sha512-ZMERYes6pDydyuGidse7OsHxtbI7WVeUEozgR/g7rd0xUimYNlvZRE/K2MgZTjWy725IfelLeVcEM97mmtRGXw==}
    engines: {node: '>=8'}
    dependencies:
      binary-extensions: 2.2.0
    dev: true

  /is-boolean-object@1.1.2:
    resolution: {integrity: sha512-gDYaKHJmnj4aWxyj6YHyXVpdQawtVLHU5cb+eztPGczf6cjuTdwve5ZIEfgXqH4e57An1D1AKf8CZ3kYrQRqYA==}
    engines: {node: '>= 0.4'}
    dependencies:
      call-bind: 1.0.2
      has-tostringtag: 1.0.0
    dev: true

  /is-builtin-module@3.2.1:
    resolution: {integrity: sha512-BSLE3HnV2syZ0FK0iMA/yUGplUeMmNz4AW5fnTunbCIqZi4vG3WjJT9FHMy5D69xmAYBHXQhJdALdpwVxV501A==}
    engines: {node: '>=6'}
    dependencies:
      builtin-modules: 3.3.0
    dev: true

  /is-callable@1.2.7:
    resolution: {integrity: sha512-1BC0BVFhS/p0qtw6enp8e+8OD0UrK0oFLztSjNzhcKA3WDuJxxAPXzPuPtKkjEY9UUoEWlX/8fgKeu2S8i9JTA==}
    engines: {node: '>= 0.4'}
    dev: true

  /is-core-module@2.11.0:
    resolution: {integrity: sha512-RRjxlvLDkD1YJwDbroBHMb+cukurkDWNyHx7D3oNB5x9rb5ogcksMC5wHCadcXoo67gVr/+3GFySh3134zi6rw==}
    dependencies:
      has: 1.0.3
    dev: true

  /is-date-object@1.0.5:
    resolution: {integrity: sha512-9YQaSxsAiSwcvS33MBk3wTCVnWK+HhF8VZR2jRxehM16QcVOdHqPn4VPHmRK4lSr38n9JriurInLcP90xsYNfQ==}
    engines: {node: '>= 0.4'}
    dependencies:
      has-tostringtag: 1.0.0
    dev: true

  /is-extglob@2.1.1:
    resolution: {integrity: sha512-SbKbANkN603Vi4jEZv49LeVJMn4yGwsbzZworEoyEiutsN3nJYdbO36zfhGJ6QEDpOZIFkDtnq5JRxmvl3jsoQ==}
    engines: {node: '>=0.10.0'}
    dev: true

  /is-glob@4.0.3:
    resolution: {integrity: sha512-xelSayHH36ZgE7ZWhli7pW34hNbNl8Ojv5KVmkJD4hBdD3th8Tfk9vYasLM+mXWOZhFkgZfxhLSnrwRr4elSSg==}
    engines: {node: '>=0.10.0'}
    dependencies:
      is-extglob: 2.1.1
    dev: true

  /is-ip@3.1.0:
    resolution: {integrity: sha512-35vd5necO7IitFPjd/YBeqwWnyDWbuLH9ZXQdMfDA8TEo7pv5X8yfrvVO3xbJbLUlERCMvf6X0hTUamQxCYJ9Q==}
    engines: {node: '>=8'}
    dependencies:
      ip-regex: 4.3.0
    dev: true

  /is-module@1.0.0:
    resolution: {integrity: sha512-51ypPSPCoTEIN9dy5Oy+h4pShgJmPCygKfyRCISBI+JoWT/2oJvK8QPxmwv7b/p239jXrm9M1mlQbyKJ5A152g==}
    dev: true

  /is-negative-zero@2.0.2:
    resolution: {integrity: sha512-dqJvarLawXsFbNDeJW7zAz8ItJ9cd28YufuuFzh0G8pNHjJMnY08Dv7sYX2uF5UpQOwieAeOExEYAWWfu7ZZUA==}
    engines: {node: '>= 0.4'}
    dev: true

  /is-number-object@1.0.7:
    resolution: {integrity: sha512-k1U0IRzLMo7ZlYIfzRu23Oh6MiIFasgpb9X76eqfFZAqwH44UI4KTBvBYIZ1dSL9ZzChTB9ShHfLkR4pdW5krQ==}
    engines: {node: '>= 0.4'}
    dependencies:
      has-tostringtag: 1.0.0
    dev: true

  /is-number@7.0.0:
    resolution: {integrity: sha512-41Cifkg6e8TylSpdtTpeLVMqvSBEVzTttHvERD741+pnZ8ANv0004MRL43QKPDlK9cGvNp6NZWZUBlbGXYxxng==}
    engines: {node: '>=0.12.0'}
    dev: true

  /is-path-inside@3.0.3:
    resolution: {integrity: sha512-Fd4gABb+ycGAmKou8eMftCupSir5lRxqf4aD/vd0cD2qc4HL07OjCeuHMr8Ro4CoMaeCKDB0/ECBOVWjTwUvPQ==}
    engines: {node: '>=8'}
    dev: true

  /is-regex@1.1.4:
    resolution: {integrity: sha512-kvRdxDsxZjhzUX07ZnLydzS1TU/TJlTUHHY4YLL87e37oUA49DfkLqgy+VjFocowy29cKvcSiu+kIv728jTTVg==}
    engines: {node: '>= 0.4'}
    dependencies:
      call-bind: 1.0.2
      has-tostringtag: 1.0.0
    dev: true

  /is-shared-array-buffer@1.0.2:
    resolution: {integrity: sha512-sqN2UDu1/0y6uvXyStCOzyhAjCSlHceFoMKJW8W9EU9cvic/QdsZ0kEU93HEy3IUEFZIiH/3w+AH/UQbPHNdhA==}
    dependencies:
      call-bind: 1.0.2
    dev: true

  /is-stream@2.0.1:
    resolution: {integrity: sha512-hFoiJiTl63nn+kstHGBtewWSKnQLpyb155KHheA1l39uvtO9nWIop1p3udqPcUd/xbF1VLMO4n7OI6p7RbngDg==}
    engines: {node: '>=8'}
    dev: true

  /is-string@1.0.7:
    resolution: {integrity: sha512-tE2UXzivje6ofPW7l23cjDOMa09gb7xlAqG6jG5ej6uPV32TlWP3NKPigtaGeHNu9fohccRYvIiZMfOOnOYUtg==}
    engines: {node: '>= 0.4'}
    dependencies:
      has-tostringtag: 1.0.0
    dev: true

  /is-symbol@1.0.4:
    resolution: {integrity: sha512-C/CPBqKWnvdcxqIARxyOh4v1UUEOCHpgDa0WYgpKDFMszcrPcffg5uhwSgPCLD2WWxmq6isisz87tzT01tuGhg==}
    engines: {node: '>= 0.4'}
    dependencies:
      has-symbols: 1.0.3
    dev: true

  /is-weakref@1.0.2:
    resolution: {integrity: sha512-qctsuLZmIQ0+vSSMfoVvyFe2+GSEvnmZ2ezTup1SBse9+twCCeial6EEi3Nc2KFcf6+qz2FBPnjXsk8xhKSaPQ==}
    dependencies:
      call-bind: 1.0.2
    dev: true

  /isexe@2.0.0:
    resolution: {integrity: sha512-RHxMLp9lnKHGHRng9QFhRCMbYAcVpn69smSGcq3f36xjgVVWThj4qqLbTLlq7Ssj8B+fIQ1EuCEGI2lKsyQeIw==}
    dev: true

  /js-sdsl@4.2.0:
    resolution: {integrity: sha512-dyBIzQBDkCqCu+0upx25Y2jGdbTGxE9fshMsCdK0ViOongpV+n5tXRcZY9v7CaVQ79AGS9KA1KHtojxiM7aXSQ==}
    dev: true

  /js-yaml@4.1.0:
    resolution: {integrity: sha512-wpxZs9NoxZaJESJGIZTyDEaYpl0FKSA+FB9aJiyemKhMwkxQg63h4T1KJgUGHpTqPDNRcmmYLugrRjJlBtWvRA==}
    hasBin: true
    dependencies:
      argparse: 2.0.1
    dev: true

  /json-schema-traverse@0.4.1:
    resolution: {integrity: sha512-xbbCH5dCYU5T8LcEhhuh7HJ88HXuW3qsI3Y0zOZFKfZEHcpWiHU/Jxzk629Brsab/mMiHQti9wMP+845RPe3Vg==}
    dev: true

  /json-stable-stringify-without-jsonify@1.0.1:
    resolution: {integrity: sha512-Bdboy+l7tA3OGW6FjyFHWkP5LuByj1Tk33Ljyq0axyzdk9//JSi2u3fP1QSmd1KNwq6VOKYGlAu87CisVir6Pw==}
    dev: true

  /json5@1.0.2:
    resolution: {integrity: sha512-g1MWMLBiz8FKi1e4w0UyVL3w+iJceWAFBAaBnnGKOpNa5f8TLktkbre1+s6oICydWAm+HRUGTmI+//xv2hvXYA==}
    hasBin: true
    dependencies:
      minimist: 1.2.7
    dev: true

  /kleur@4.1.5:
    resolution: {integrity: sha512-o+NO+8WrRiQEE4/7nwRJhN1HWpVmJm511pBHUxPLtp0BUISzlBplORYSmTclCnJvQq2tKu/sgl3xVpkc7ZWuQQ==}
    engines: {node: '>=6'}
    dev: true

  /levn@0.4.1:
    resolution: {integrity: sha512-+bT2uH4E5LGE7h/n3evcS/sQlJXCpIp6ym8OWJ5eV6+67Dsql/LaaT7qJBAt2rzfoa/5QBGBhxDix1dMt2kQKQ==}
    engines: {node: '>= 0.8.0'}
    dependencies:
      prelude-ls: 1.2.1
      type-check: 0.4.0
    dev: true

  /locate-path@6.0.0:
    resolution: {integrity: sha512-iPZK6eYjbxRu3uB4/WZ3EsEIMJFMqAoopl3R+zuq0UjcAm/MO6KCweDgPfP3elTztoKP3KtnVHxTn2NHBSDVUw==}
    engines: {node: '>=10'}
    dependencies:
      p-locate: 5.0.0
    dev: true

  /lodash.merge@4.6.2:
    resolution: {integrity: sha512-0KpjqXRVvrYyCsX1swR/XTK0va6VQkQM6MNo7PqW77ByjAhoARA8EfrP1N4+KlKj8YS0ZUCtRT/YUuhyYDujIQ==}
    dev: true

  /lru-cache@6.0.0:
    resolution: {integrity: sha512-Jo6dJ04CmSjuznwJSS3pUeWmd/H0ffTlkXXgwZi+eq1UCmqQwCh+eLsYOYCwY991i2Fah4h1BEMCx4qThGbsiA==}
    engines: {node: '>=10'}
    dependencies:
      yallist: 4.0.0
    dev: true

  /magic-string@0.26.7:
    resolution: {integrity: sha512-hX9XH3ziStPoPhJxLq1syWuZMxbDvGNbVchfrdCtanC7D13888bMFow61x8axrx+GfHLtVeAx2kxL7tTGRl+Ow==}
    engines: {node: '>=12'}
    dependencies:
      sourcemap-codec: 1.4.8
    dev: true

  /magic-string@0.27.0:
    resolution: {integrity: sha512-8UnnX2PeRAPZuN12svgR9j7M1uWMovg/CEnIwIG0LFkXSJJe4PdfUGiTGl8V9bsBHFUtfVINcSyYxd7q+kx9fA==}
    engines: {node: '>=12'}
    dependencies:
      '@jridgewell/sourcemap-codec': 1.4.14
    dev: true

  /magic-string@0.30.0:
    resolution: {integrity: sha512-LA+31JYDJLs82r2ScLrlz1GjSgu66ZV518eyWT+S8VhyQn/JL0u9MeBOvQMGYiPk1DBiSN9DDMOcXvigJZaViQ==}
    engines: {node: '>=12'}
    dependencies:
      '@jridgewell/sourcemap-codec': 1.4.14
    dev: true

  /merge-stream@2.0.0:
    resolution: {integrity: sha512-abv/qOcuPfk3URPfDzmZU1LKmuw8kT+0nIHvKrKgFrwifol/doWcdA4ZqsWQ8ENrFKkd67Mfpo/LovbIUsbt3w==}
    dev: true

  /merge2@1.4.1:
    resolution: {integrity: sha512-8q7VEgMJW4J8tcfVPy8g09NcQwZdbwFEqhe/WZkoIzjn/3TGDwtOCYtXGxA3O8tPzpczCCDgv+P2P5y00ZJOOg==}
    engines: {node: '>= 8'}
    dev: true

  /micromatch@4.0.5:
    resolution: {integrity: sha512-DMy+ERcEW2q8Z2Po+WNXuw3c5YaUSFjAO5GsJqfEl7UjvtIuFKO6ZrKvcItdy98dwFI2N1tg3zNIdKaQT+aNdA==}
    engines: {node: '>=8.6'}
    dependencies:
      braces: 3.0.2
      picomatch: 2.3.1
    dev: true

  /mime@3.0.0:
    resolution: {integrity: sha512-jSCU7/VB1loIWBZe14aEYHU/+1UMEHoaO7qxCOVJOw9GgH72VAWppxNcjU+x9a2k3GSIBXNKxXQFqRvvZ7vr3A==}
    engines: {node: '>=10.0.0'}
    hasBin: true
    dev: true

  /mimic-fn@2.1.0:
    resolution: {integrity: sha512-OqbOk5oEQeAZ8WXWydlu9HJjz9WVdEIvamMCcXmuqUYjTknH/sqsWvhQ3vgwKFRR1HpjvNBKQ37nbJgYzGqGcg==}
    engines: {node: '>=6'}
    dev: true

  /min-indent@1.0.1:
    resolution: {integrity: sha512-I9jwMn07Sy/IwOj3zVkVik2JTvgpaykDZEigL6Rx6N9LbMywwUSMtxET+7lVoDLLd3O3IXwJwvuuns8UB/HeAg==}
    engines: {node: '>=4'}
    dev: true

  /minimatch@3.1.2:
    resolution: {integrity: sha512-J7p63hRiAjw1NDEww1W7i37+ByIrOWO5XQQAzZ3VOcL0PNybwpfmV/N05zFAzwQ9USyEcX6t3UO+K5aqBQOIHw==}
    dependencies:
      brace-expansion: 1.1.11
    dev: true

  /minimist@1.2.7:
    resolution: {integrity: sha512-bzfL1YUZsP41gmu/qjrEk0Q6i2ix/cVeAhbCbqH9u3zYutS1cLg00qhrD0M2MVdCcx4Sc0UpP2eBWo9rotpq6g==}
    dev: true

  /mkdirp@0.5.6:
    resolution: {integrity: sha512-FP+p8RB8OWpF3YZBCrP5gtADmtXApB5AMLn+vdyA+PyxCjrCs00mjyUozssO33cwDeT3wNGdLxJ5M//YqtHAJw==}
    hasBin: true
    dependencies:
      minimist: 1.2.7
    dev: true

  /mri@1.2.0:
    resolution: {integrity: sha512-tzzskb3bG8LvYGFF/mDTpq3jpI6Q9wc3LEmBaghu+DdCssd1FakN7Bc0hVNmEyGq1bq3RgfkCb3cmQLpNPOroA==}
    engines: {node: '>=4'}
    dev: true

  /mrmime@1.0.1:
    resolution: {integrity: sha512-hzzEagAgDyoU1Q6yg5uI+AorQgdvMCur3FcKf7NhMKWsaYg+RnbTyHRa/9IlLF9rf455MOCtcqqrQQ83pPP7Uw==}
    engines: {node: '>=10'}
    dev: true

  /ms@2.1.2:
    resolution: {integrity: sha512-sGkPx+VjMtmA6MX27oA4FBFELFCZZ4S4XqeGOXCv68tT+jb3vk/RyaKWP0PTKyWtmLSM0b+adUTEvbs1PEaH2w==}
    dev: true

  /ms@2.1.3:
    resolution: {integrity: sha512-6FlzubTLZG3J2a/NVCAleEhjzq5oxgHyaCU9yYXvcLsvoVaHJq/s5xXI6/XXP6tz7R9xAOtHnSO/tXtF3WRTlA==}
    dev: true

  /nanoid@3.3.4:
    resolution: {integrity: sha512-MqBkQh/OHTS2egovRtLk45wEyNXwF+cokD+1YPf9u5VfJiRdAiRwB2froX5Co9Rh20xs4siNPm8naNotSD6RBw==}
    engines: {node: ^10 || ^12 || ^13.7 || ^14 || >=15.0.1}
    hasBin: true
    dev: true

  /nanoid@3.3.6:
    resolution: {integrity: sha512-BGcqMMJuToF7i1rt+2PWSNVnWIkGCU78jBG3RxO/bZlnZPK2Cmi2QaffxGO/2RvWi9sL+FAiRiXMgsyxQ1DIDA==}
    engines: {node: ^10 || ^12 || ^13.7 || ^14 || >=15.0.1}
    hasBin: true
    dev: true

  /natural-compare-lite@1.4.0:
    resolution: {integrity: sha512-Tj+HTDSJJKaZnfiuw+iaF9skdPpTo2GtEly5JHnWV/hfv2Qj/9RKsGISQtLh2ox3l5EAGw487hnBee0sIJ6v2g==}
    dev: true

  /natural-compare@1.4.0:
    resolution: {integrity: sha512-OWND8ei3VtNC9h7V60qff3SVobHr996CTwgxubgyQYEpg290h9J0buyECNNJexkFm5sOajh5G116RYA1c8ZMSw==}
    dev: true

  /normalize-path@3.0.0:
    resolution: {integrity: sha512-6eZs5Ls3WtCisHWp9S2GUy8dqkpGi4BVSz3GaqiE6ezub0512ESztXUwUB6C6IKbQkY2Pnb/mD4WYojCRwcwLA==}
    engines: {node: '>=0.10.0'}
    dev: true

  /npm-run-path@4.0.1:
    resolution: {integrity: sha512-S48WzZW777zhNIrn7gxOlISNAqi9ZC/uQFnRdbeIHhZhCA6UqpkOT8T1G7BvfdgP4Er8gF4sUbaS0i7QvIfCWw==}
    engines: {node: '>=8'}
    dependencies:
      path-key: 3.1.1
    dev: true

  /object-inspect@1.12.2:
    resolution: {integrity: sha512-z+cPxW0QGUp0mcqcsgQyLVRDoXFQbXOwBaqyF7VIgI4TWNQsDHrBpUQslRmIfAoYWdYzs6UlKJtB2XJpTaNSpQ==}
    dev: true

  /object-keys@1.1.1:
    resolution: {integrity: sha512-NuAESUOUMrlIXOfHKzD6bpPu3tYt3xvjNdRIQ+FeT0lNb4K8WR70CaDxhuNguS2XG+GjkyMwOzsN5ZktImfhLA==}
    engines: {node: '>= 0.4'}
    dev: true

  /object.assign@4.1.4:
    resolution: {integrity: sha512-1mxKf0e58bvyjSCtKYY4sRe9itRk3PJpquJOjeIkz885CczcI4IvJJDLPS72oowuSh+pBxUFROpX+TU++hxhZQ==}
    engines: {node: '>= 0.4'}
    dependencies:
      call-bind: 1.0.2
      define-properties: 1.1.4
      has-symbols: 1.0.3
      object-keys: 1.1.1
    dev: true

  /object.values@1.1.6:
    resolution: {integrity: sha512-FVVTkD1vENCsAcwNs9k6jea2uHC/X0+JcjG8YA60FN5CMaJmG95wT9jek/xX9nornqGRrBkKtzuAu2wuHpKqvw==}
    engines: {node: '>= 0.4'}
    dependencies:
      call-bind: 1.0.2
      define-properties: 1.1.4
      es-abstract: 1.20.5
    dev: true

  /once@1.4.0:
    resolution: {integrity: sha512-lNaJgI+2Q5URQBkccEKHTQOPaXdUxnZZElQTZY0MFUAuaEqe1E+Nyvgdz/aIyNi6Z9MzO5dv1H8n58/GELp3+w==}
    dependencies:
      wrappy: 1.0.2
    dev: true

  /onetime@5.1.2:
    resolution: {integrity: sha512-kbpaSSGJTWdAY5KPVeMOKXSrPtr8C8C7wodJbcsd51jRnmD+GZu8Y0VoU6Dm5Z4vWr0Ig/1NKuWRKf7j5aaYSg==}
    engines: {node: '>=6'}
    dependencies:
      mimic-fn: 2.1.0
    dev: true

  /optionator@0.9.1:
    resolution: {integrity: sha512-74RlY5FCnhq4jRxVUPKDaRwrVNXMqsGsiW6AJw4XK8hmtm10wC0ypZBLw5IIp85NZMr91+qd1RvvENwg7jjRFw==}
    engines: {node: '>= 0.8.0'}
    dependencies:
      deep-is: 0.1.4
      fast-levenshtein: 2.0.6
      levn: 0.4.1
      prelude-ls: 1.2.1
      type-check: 0.4.0
      word-wrap: 1.2.3
    dev: true

  /p-event@4.2.0:
    resolution: {integrity: sha512-KXatOjCRXXkSePPb1Nbi0p0m+gQAwdlbhi4wQKJPI1HsMQS9g+Sqp2o+QHziPr7eYJyOZet836KoHEVM1mwOrQ==}
    engines: {node: '>=8'}
    dependencies:
      p-timeout: 3.2.0
    dev: true

  /p-finally@1.0.0:
    resolution: {integrity: sha512-LICb2p9CB7FS+0eR1oqWnHhp0FljGLZCWBE9aix0Uye9W8LTQPwMTYVGWQWIw9RdQiDg4+epXQODwIYJtSJaow==}
    engines: {node: '>=4'}
    dev: true

  /p-limit@3.1.0:
    resolution: {integrity: sha512-TYOanM3wGwNGsZN2cVTYPArw454xnXj5qmWF1bEoAc4+cU/ol7GVh7odevjp1FNHduHc3KZMcFduxU5Xc6uJRQ==}
    engines: {node: '>=10'}
    dependencies:
      yocto-queue: 0.1.0
    dev: true

  /p-locate@5.0.0:
    resolution: {integrity: sha512-LaNjtRWUBY++zB5nE/NwcaoMylSPk+S+ZHNB1TzdbMJMny6dynpAGt7X/tl/QYq3TIeE6nxHppbo2LGymrG5Pw==}
    engines: {node: '>=10'}
    dependencies:
      p-limit: 3.1.0
    dev: true

  /p-timeout@3.2.0:
    resolution: {integrity: sha512-rhIwUycgwwKcP9yTOOFK/AKsAopjjCakVqLHePO3CC6Mir1Z99xT+R63jZxAT5lFZLa2inS5h+ZS2GvR99/FBg==}
    engines: {node: '>=8'}
    dependencies:
      p-finally: 1.0.0
    dev: true

  /parent-module@1.0.1:
    resolution: {integrity: sha512-GQ2EWRpQV8/o+Aw8YqtfZZPfNRWZYkbidE9k5rpl/hC3vtHHBfGm2Ifi6qWV+coDGkrUKZAxE3Lot5kcsRlh+g==}
    engines: {node: '>=6'}
    dependencies:
      callsites: 3.1.0
    dev: true

  /path-exists@4.0.0:
    resolution: {integrity: sha512-ak9Qy5Q7jYb2Wwcey5Fpvg2KoAc/ZIhLSLOSBmRmygPsGwkVVt0fZa0qrtMz+m6tJTAHfZQ8FnmB4MG4LWy7/w==}
    engines: {node: '>=8'}
    dev: true

  /path-is-absolute@1.0.1:
    resolution: {integrity: sha512-AVbw3UJ2e9bq64vSaS9Am0fje1Pa8pbGqTTsmXfaIiMpnr5DlDhfJOuLj9Sf95ZPVDAUerDfEk88MPmPe7UCQg==}
    engines: {node: '>=0.10.0'}
    dev: true

  /path-key@3.1.1:
    resolution: {integrity: sha512-ojmeN0qd+y0jszEtoY48r0Peq5dwMEkIlCOu6Q5f41lfkswXuKtYrhgoTpLnyIcHm24Uhqx+5Tqm2InSwLhE6Q==}
    engines: {node: '>=8'}
    dev: true

  /path-parse@1.0.7:
    resolution: {integrity: sha512-LDJzPVEEEPR+y48z93A0Ed0yXb8pAByGWo/k5YYdYgpY2/2EsOsksJrq7lOHxryrVOn1ejG6oAp8ahvOIQD8sw==}
    dev: true

  /path-type@4.0.0:
    resolution: {integrity: sha512-gDKb8aZMDeD/tZWs9P6+q0J9Mwkdl6xMV8TjnGP3qJVJ06bdMgkbBlLU8IdfOsIsFz2BW1rNVT3XuNEl8zPAvw==}
    engines: {node: '>=8'}
    dev: true

  /picocolors@1.0.0:
    resolution: {integrity: sha512-1fygroTLlHu66zi26VoTDv8yRgm0Fccecssto+MhsZ0D/DGW2sm8E8AjW7NU5VVTRt5GxbeZ5qBuJr+HyLYkjQ==}
    dev: true

  /picomatch@2.3.1:
    resolution: {integrity: sha512-JU3teHTNjmE2VCGFzuY8EXzCDVwEqB2a8fsIvwaStHhAWJEeVd1o1QD80CU6+ZdEXXSLbSsuLwJjkCBWqRQUVA==}
    engines: {node: '>=8.6'}
    dev: true

  /postcss@8.4.21:
    resolution: {integrity: sha512-tP7u/Sn/dVxK2NnruI4H9BG+x+Wxz6oeZ1cJ8P6G/PZY0IKk4k/63TDsQf2kQq3+qoJeLm2kIBUNlZe3zgb4Zg==}
    engines: {node: ^10 || ^12 || >=14}
    dependencies:
      nanoid: 3.3.4
      picocolors: 1.0.0
      source-map-js: 1.0.2
    dev: true

  /postcss@8.4.23:
    resolution: {integrity: sha512-bQ3qMcpF6A/YjR55xtoTr0jGOlnPOKAIMdOWiv0EIT6HVPEaJiJB4NLljSbiHoC2RX7DN5Uvjtpbg1NPdwv1oA==}
    engines: {node: ^10 || ^12 || >=14}
    dependencies:
      nanoid: 3.3.6
      picocolors: 1.0.0
      source-map-js: 1.0.2
    dev: true

  /prelude-ls@1.2.1:
    resolution: {integrity: sha512-vkcDPrRZo1QZLbn5RLGPpg/WmIQ65qoWWhcGKf/b5eplkkarX0m9z8ppCat4mlOqUsWpyNuYgO3VRyrYHSzX5g==}
    engines: {node: '>= 0.8.0'}
    dev: true

  /prettier@2.8.8:
    resolution: {integrity: sha512-tdN8qQGvNjw4CHbY+XXk0JgCXn9QiF21a55rBe5LJAU+kDyC4WQn4+awm2Xfk2lQMk5fKup9XgzTZtGkjBdP9Q==}
    engines: {node: '>=10.13.0'}
    hasBin: true
    dev: true

  /punycode@2.1.1:
    resolution: {integrity: sha512-XRsRjdf+j5ml+y/6GKHPZbrF/8p2Yga0JPtdqTIY2Xe5ohJPD9saDJJLPvp9+NSBprVvevdXZybnj2cv8OEd0A==}
    engines: {node: '>=6'}
    dev: true

  /queue-microtask@1.2.3:
    resolution: {integrity: sha512-NuaNSa6flKT5JaSYQzJok04JzTL1CA6aGhv5rfLW3PgqA+M2ChpZQnAC8h8i4ZFkBS8X5RqkDBHA7r4hej3K9A==}
    dev: true

  /randombytes@2.1.0:
    resolution: {integrity: sha512-vYl3iOX+4CKUWuxGi9Ukhie6fsqXqS9FE2Zaic4tNFD2N2QQaXOMFbuKK4QmDHC0JO6B1Zp41J0LpT0oR68amQ==}
    dependencies:
      safe-buffer: 5.2.1
    dev: true

  /readdirp@3.6.0:
    resolution: {integrity: sha512-hOS089on8RduqdbhvQ5Z37A0ESjsqz6qnRcffsMU3495FuTdqSm+7bhJ29JvIOsBDEEnan5DPu9t3To9VRlMzA==}
    engines: {node: '>=8.10.0'}
    dependencies:
      picomatch: 2.3.1
    dev: true

  /regexp-tree@0.1.27:
    resolution: {integrity: sha512-iETxpjK6YoRWJG5o6hXLwvjYAoW+FEZn9os0PD/b6AP6xQwsa/Y7lCVgIixBbUPMfhu+i2LtdeAqVTgGlQarfA==}
    hasBin: true
    dev: true

  /regexp.prototype.flags@1.4.3:
    resolution: {integrity: sha512-fjggEOO3slI6Wvgjwflkc4NFRCTZAu5CnNfBd5qOMYhWdn67nJBBu34/TkD++eeFmd8C9r9jfXJ27+nSiRkSUA==}
    engines: {node: '>= 0.4'}
    dependencies:
      call-bind: 1.0.2
      define-properties: 1.1.4
      functions-have-names: 1.2.3
    dev: true

  /regexpp@3.2.0:
    resolution: {integrity: sha512-pq2bWo9mVD43nbts2wGv17XLiNLya+GklZ8kaDLV2Z08gDCsGpnKn9BFMepvWuHCbyVvY7J5o5+BVvoQbmlJLg==}
    engines: {node: '>=8'}
    dev: true

  /resolve-from@4.0.0:
    resolution: {integrity: sha512-pb/MYmXstAkysRFx8piNI1tGFNQIFA3vkE3Gq4EuA1dF6gHp/+vgZqsCGJapvy8N3Q+4o7FwvquPJcnZ7RYy4g==}
    engines: {node: '>=4'}
    dev: true

  /resolve@1.22.1:
    resolution: {integrity: sha512-nBpuuYuY5jFsli/JIs1oldw6fOQCBioohqWZg/2hiaOybXOft4lonv85uDOKXdf8rhyK159cxU5cDcK/NKk8zw==}
    hasBin: true
    dependencies:
      is-core-module: 2.11.0
      path-parse: 1.0.7
      supports-preserve-symlinks-flag: 1.0.0
    dev: true

  /reusify@1.0.4:
    resolution: {integrity: sha512-U9nH88a3fc/ekCF1l0/UP1IosiuIjyTh7hBvXVMHYgVcfGvt897Xguj2UOLDeI5BG2m7/uwyaLVT6fbtCwTyzw==}
    engines: {iojs: '>=1.0.0', node: '>=0.10.0'}
    dev: true

  /rimraf@2.7.1:
    resolution: {integrity: sha512-uWjbaKIK3T1OSVptzX7Nl6PvQ3qAGtKEtVRjRuazjfL3Bx5eI409VZSqgND+4UNnmzLVdPj9FqFJNPqBZFve4w==}
    hasBin: true
    dependencies:
      glob: 7.2.3
    dev: true

  /rimraf@3.0.2:
    resolution: {integrity: sha512-JZkJMZkAGFFPP2YqXZXPbMlMBgsxzE8ILs4lMIX/2o0L9UBw9O/Y3o6wFw/i9YLapcUJWwqbi3kdxIPdC62TIA==}
    hasBin: true
    dependencies:
      glob: 7.2.3
    dev: true

  /rollup@2.79.1:
    resolution: {integrity: sha512-uKxbd0IhMZOhjAiD5oAFp7BqvkA4Dv47qpOCtaNvng4HBwdbWtdOh8f5nZNuk2rp51PMGk3bzfWu5oayNEuYnw==}
    engines: {node: '>=10.0.0'}
    hasBin: true
    optionalDependencies:
      fsevents: 2.3.2
    dev: true

  /rollup@3.21.0:
    resolution: {integrity: sha512-ANPhVcyeHvYdQMUyCbczy33nbLzI7RzrBje4uvNiTDJGIMtlKoOStmympwr9OtS1LZxiDmE2wvxHyVhoLtf1KQ==}
    engines: {node: '>=14.18.0', npm: '>=8.0.0'}
    hasBin: true
    optionalDependencies:
      fsevents: 2.3.2
    dev: true

  /run-parallel@1.2.0:
    resolution: {integrity: sha512-5l4VyZR86LZ/lDxZTR6jqL8AFE2S0IFLMP26AbjsLVADxHdhB/c0GUsH+y39UfCi3dzz8OlQuPmnaJOMoDHQBA==}
    dependencies:
      queue-microtask: 1.2.3
    dev: true

  /sade@1.8.1:
    resolution: {integrity: sha512-xal3CZX1Xlo/k4ApwCFrHVACi9fBqJ7V+mwhBsuf/1IOKbBy098Fex+Wa/5QMubw09pSZ/u8EY8PWgevJsXp1A==}
    engines: {node: '>=6'}
    dependencies:
      mri: 1.2.0
    dev: true

  /safe-buffer@5.2.1:
    resolution: {integrity: sha512-rp3So07KcdmmKbGvgaNxQSJr7bGVSVk5S9Eq1F+ppbRo70+YeaDxkw5Dd8NPN+GD6bjnYm2VuPuCXmpuYvmCXQ==}
    dev: true

  /safe-regex-test@1.0.0:
    resolution: {integrity: sha512-JBUUzyOgEwXQY1NuPtvcj/qcBDbDmEvWufhlnXZIm75DEHp+afM1r1ujJpJsV/gSM4t59tpDyPi1sd6ZaPFfsA==}
    dependencies:
      call-bind: 1.0.2
      get-intrinsic: 1.1.3
      is-regex: 1.1.4
    dev: true

  /safe-regex@2.1.1:
    resolution: {integrity: sha512-rx+x8AMzKb5Q5lQ95Zoi6ZbJqwCLkqi3XuJXp5P3rT8OEc6sZCJG5AE5dU3lsgRr/F4Bs31jSlVN+j5KrsGu9A==}
    dependencies:
      regexp-tree: 0.1.27
    dev: true

  /sander@0.5.1:
    resolution: {integrity: sha512-3lVqBir7WuKDHGrKRDn/1Ye3kwpXaDOMsiRP1wd6wpZW56gJhsbp5RqQpA6JG/P+pkXizygnr1dKR8vzWaVsfA==}
    dependencies:
      es6-promise: 3.3.1
      graceful-fs: 4.2.10
      mkdirp: 0.5.6
      rimraf: 2.7.1
    dev: true

  /semver@6.3.0:
    resolution: {integrity: sha512-b39TBaTSfV6yBrapU89p5fKekE2m/NwnDocOVruQFS1/veMgdzuPcnOM34M6CwxW8jH/lxEa5rBoDeUwu5HHTw==}
    hasBin: true
    dev: true

  /semver@7.3.8:
    resolution: {integrity: sha512-NB1ctGL5rlHrPJtFDVIVzTyQylMLu9N9VICA6HSFJo8MCGVTMW6gfpicwKmmK/dAjTOrqu5l63JJOpDSrAis3A==}
    engines: {node: '>=10'}
    hasBin: true
    dependencies:
      lru-cache: 6.0.0
    dev: true

  /serialize-javascript@6.0.0:
    resolution: {integrity: sha512-Qr3TosvguFt8ePWqsvRfrKyQXIiW+nGbYpy8XK24NQHE83caxWt+mIymTT19DGFbNWNLfEwsrkSmN64lVWB9ag==}
    dependencies:
      randombytes: 2.1.0
    dev: true

  /set-cookie-parser@2.5.1:
    resolution: {integrity: sha512-1jeBGaKNGdEq4FgIrORu/N570dwoPYio8lSoYLWmX7sQ//0JY08Xh9o5pBcgmHQ/MbsYp/aZnOe1s1lIsbLprQ==}
    dev: true

  /shebang-command@2.0.0:
    resolution: {integrity: sha512-kHxr2zZpYtdmrN1qDjrrX/Z1rR1kG8Dx+gkpK1G4eXmvXswmcE1hTWBWYUzlraYw1/yZp6YuDY77YtvbN0dmDA==}
    engines: {node: '>=8'}
    dependencies:
      shebang-regex: 3.0.0
    dev: true

  /shebang-regex@3.0.0:
    resolution: {integrity: sha512-7++dFhtcx3353uBaq8DDR4NuxBetBzC7ZQOhmTQInHEd6bSrXdiEyzCvG07Z44UYdLShWUyXt5M/yhz8ekcb1A==}
    engines: {node: '>=8'}
    dev: true

  /side-channel@1.0.4:
    resolution: {integrity: sha512-q5XPytqFEIKHkGdiMIrY10mvLRvnQh42/+GoBlFW3b2LXLE2xxJpZFdm94we0BaoV3RwJyGqg5wS7epxTv0Zvw==}
    dependencies:
      call-bind: 1.0.2
      get-intrinsic: 1.1.3
      object-inspect: 1.12.2
    dev: true

  /signal-exit@3.0.7:
    resolution: {integrity: sha512-wnD2ZE+l+SPC/uoS0vXeE9L1+0wuaMqKlfz9AMUo38JsyLSBWSFcHR1Rri62LZc12vLr1gb3jl7iwQhgwpAbGQ==}
    dev: true

  /sirv@2.0.2:
    resolution: {integrity: sha512-4Qog6aE29nIjAOKe/wowFTxOdmbEZKb+3tsLljaBRzJwtqto0BChD2zzH0LhgCSXiI+V7X+Y45v14wBZQ1TK3w==}
    engines: {node: '>= 10'}
    dependencies:
      '@polka/url': 1.0.0-next.21
      mrmime: 1.0.1
      totalist: 3.0.0
    dev: true

  /slash@3.0.0:
    resolution: {integrity: sha512-g9Q1haeby36OSStwb4ntCGGGaKsaVSjQ68fBxoQcutl5fS1vuY18H3wSt3jFyFtrkx+Kz0V1G85A4MyAdDMi2Q==}
    engines: {node: '>=8'}
    dev: true

  /smob@0.0.6:
    resolution: {integrity: sha512-V21+XeNni+tTyiST1MHsa84AQhT1aFZipzPpOFAVB8DkHzwJyjjAmt9bgwnuZiZWnIbMo2duE29wybxv/7HWUw==}
    dev: true

  /sorcery@0.11.0:
    resolution: {integrity: sha512-J69LQ22xrQB1cIFJhPfgtLuI6BpWRiWu1Y3vSsIwK/eAScqJxd/+CJlUuHQRdX2C9NGFamq+KqNywGgaThwfHw==}
    hasBin: true
    dependencies:
      '@jridgewell/sourcemap-codec': 1.4.14
      buffer-crc32: 0.2.13
      minimist: 1.2.7
      sander: 0.5.1
    dev: true

  /source-map-js@1.0.2:
    resolution: {integrity: sha512-R0XvVJ9WusLiqTCEiGCmICCMplcCkIwwR11mOSD9CR5u+IXYdiseeEuXCVAjS54zqwkLcPNnmU4OeJ6tUrWhDw==}
    engines: {node: '>=0.10.0'}
    dev: true

  /source-map-support@0.5.21:
    resolution: {integrity: sha512-uBHU3L3czsIyYXKX88fdrGovxdSCoTGDRZ6SYXtSRxLZUzHg5P/66Ht6uoUlHu9EZod+inXhKo3qQgwXUT/y1w==}
    dependencies:
      buffer-from: 1.1.2
      source-map: 0.6.1
    dev: true

  /source-map@0.6.1:
    resolution: {integrity: sha512-UjgapumWlbMhkBgzT7Ykc5YXUT46F0iKu8SGXq0bcwP5dz/h0Plj6enJqjz1Zbq2l5WaqYnrVbwWOWMyF3F47g==}
    engines: {node: '>=0.10.0'}
    dev: true

  /sourcemap-codec@1.4.8:
    resolution: {integrity: sha512-9NykojV5Uih4lgo5So5dtw+f0JgJX30KCNI8gwhz2J9A15wD0Ml6tjHKwf6fTSa6fAdVBdZeNOs9eJ71qCk8vA==}
    deprecated: Please use @jridgewell/sourcemap-codec instead
    dev: true

  /streamsearch@1.1.0:
    resolution: {integrity: sha512-Mcc5wHehp9aXz1ax6bZUyY5afg9u2rv5cqQI3mRrYkGC8rW2hM02jWuwjtL++LS5qinSyhj2QfLyNsuc+VsExg==}
    engines: {node: '>=10.0.0'}
    dev: true

  /string.prototype.trimend@1.0.6:
    resolution: {integrity: sha512-JySq+4mrPf9EsDBEDYMOb/lM7XQLulwg5R/m1r0PXEFqrV0qHvl58sdTilSXtKOflCsK2E8jxf+GKC0T07RWwQ==}
    dependencies:
      call-bind: 1.0.2
      define-properties: 1.1.4
      es-abstract: 1.20.5
    dev: true

  /string.prototype.trimstart@1.0.6:
    resolution: {integrity: sha512-omqjMDaY92pbn5HOX7f9IccLA+U1tA9GvtU4JrodiXFfYB7jPzzHpRzpglLAjtUV6bB557zwClJezTqnAiYnQA==}
    dependencies:
      call-bind: 1.0.2
      define-properties: 1.1.4
      es-abstract: 1.20.5
    dev: true

  /strip-ansi@6.0.1:
    resolution: {integrity: sha512-Y38VPSHcqkFrCpFnQ9vuSXmquuv5oXOKpGeT6aGrr3o3Gc9AlVa6JBfUSOCnbxGGZF+/0ooI7KrPuUSztUdU5A==}
    engines: {node: '>=8'}
    dependencies:
      ansi-regex: 5.0.1
    dev: true

  /strip-bom@3.0.0:
    resolution: {integrity: sha512-vavAMRXOgBVNF6nyEEmL3DBK19iRpDcoIwW+swQ+CbGiu7lju6t+JklA1MHweoWtadgt4ISVUsXLyDq34ddcwA==}
    engines: {node: '>=4'}
    dev: true

  /strip-final-newline@2.0.0:
    resolution: {integrity: sha512-BrpvfNAE3dcvq7ll3xVumzjKjZQ5tI1sEUIKr3Uoks0XUl45St3FlatVqef9prk4jRDzhW6WZg+3bk93y6pLjA==}
    engines: {node: '>=6'}
    dev: true

  /strip-indent@3.0.0:
    resolution: {integrity: sha512-laJTa3Jb+VQpaC6DseHhF7dXVqHTfJPCRDaEbid/drOhgitgYku/letMUqOXFoWV0zIIUbjpdH2t+tYj4bQMRQ==}
    engines: {node: '>=8'}
    dependencies:
      min-indent: 1.0.1
    dev: true

  /strip-json-comments@3.1.1:
    resolution: {integrity: sha512-6fPc+R4ihwqP6N/aIv2f1gMH8lOVtWQHoqC4yK6oSDVVocumAsfCqjkXnqiYMhmMwS/mEHLp7Vehlt3ql6lEig==}
    engines: {node: '>=8'}
    dev: true

  /supports-color@7.2.0:
    resolution: {integrity: sha512-qpCAvRl9stuOHveKsn7HncJRvv501qIacKzQlO/+Lwxc9+0q2wLyv4Dfvt80/DPn2pqOBsJdDiogXGR9+OvwRw==}
    engines: {node: '>=8'}
    dependencies:
      has-flag: 4.0.0
    dev: true

  /supports-preserve-symlinks-flag@1.0.0:
    resolution: {integrity: sha512-ot0WnXS9fgdkgIcePe6RHNk1WA8+muPa6cSjeR3V8K27q9BB1rTE3R1p7Hv0z1ZyAc8s6Vvv8DIyWf681MAt0w==}
    engines: {node: '>= 0.4'}
    dev: true

  /svelte-check@3.2.0(svelte@3.58.0):
    resolution: {integrity: sha512-6ZnscN8dHEN5Eq5LgIzjj07W9nc9myyBH+diXsUAuiY/3rt0l65/LCIQYlIuoFEjp2F1NhXqZiJwV9omPj9tMw==}
    hasBin: true
    peerDependencies:
      svelte: ^3.55.0
    dependencies:
      '@jridgewell/trace-mapping': 0.3.17
      chokidar: 3.5.3
      fast-glob: 3.2.12
      import-fresh: 3.3.0
      picocolors: 1.0.0
      sade: 1.8.1
      svelte: 3.58.0
      svelte-preprocess: 5.0.3(svelte@3.58.0)(typescript@5.0.4)
      typescript: 5.0.4
    transitivePeerDependencies:
      - '@babel/core'
      - coffeescript
      - less
      - postcss
      - postcss-load-config
      - pug
      - sass
      - stylus
      - sugarss
    dev: true

  /svelte-hmr@0.14.12(svelte@3.55.1):
    resolution: {integrity: sha512-4QSW/VvXuqVcFZ+RhxiR8/newmwOCTlbYIezvkeN6302YFRE8cXy0naamHcjz8Y9Ce3ITTZtrHrIL0AGfyo61w==}
    engines: {node: ^12.20 || ^14.13.1 || >= 16}
    peerDependencies:
      svelte: '>=3.19.0'
    dependencies:
      svelte: 3.55.1
    dev: true

  /svelte-hmr@0.15.1(svelte@3.58.0):
    resolution: {integrity: sha512-BiKB4RZ8YSwRKCNVdNxK/GfY+r4Kjgp9jCLEy0DuqAKfmQtpL38cQK3afdpjw4sqSs4PLi3jIPJIFp259NkZtA==}
    engines: {node: ^12.20 || ^14.13.1 || >= 16}
    peerDependencies:
      svelte: '>=3.19.0'
    dependencies:
      svelte: 3.58.0
    dev: true

  /svelte-preprocess@5.0.3(svelte@3.58.0)(typescript@5.0.4):
    resolution: {integrity: sha512-GrHF1rusdJVbOZOwgPWtpqmaexkydznKzy5qIC2FabgpFyKN57bjMUUUqPRfbBXK5igiEWn1uO/DXsa2vJ5VHA==}
    engines: {node: '>= 14.10.0'}
    requiresBuild: true
    peerDependencies:
      '@babel/core': ^7.10.2
      coffeescript: ^2.5.1
      less: ^3.11.3 || ^4.0.0
      postcss: ^7 || ^8
      postcss-load-config: ^2.1.0 || ^3.0.0 || ^4.0.0
      pug: ^3.0.0
      sass: ^1.26.8
      stylus: ^0.55.0
      sugarss: ^2.0.0 || ^3.0.0 || ^4.0.0
      svelte: ^3.23.0
      typescript: '>=3.9.5 || ^4.0.0 || ^5.0.0'
    peerDependenciesMeta:
      '@babel/core':
        optional: true
      coffeescript:
        optional: true
      less:
        optional: true
      postcss:
        optional: true
      postcss-load-config:
        optional: true
      pug:
        optional: true
      sass:
        optional: true
      stylus:
        optional: true
      sugarss:
        optional: true
      typescript:
        optional: true
    dependencies:
      '@types/pug': 2.0.6
      detect-indent: 6.1.0
      magic-string: 0.27.0
      sorcery: 0.11.0
      strip-indent: 3.0.0
      svelte: 3.58.0
      typescript: 5.0.4
    dev: true

  /svelte@3.55.1:
    resolution: {integrity: sha512-S+87/P0Ve67HxKkEV23iCdAh/SX1xiSfjF1HOglno/YTbSTW7RniICMCofWGdJJbdjw3S+0PfFb1JtGfTXE0oQ==}
    engines: {node: '>= 8'}
    dev: true

  /svelte@3.58.0:
    resolution: {integrity: sha512-brIBNNB76mXFmU/Kerm4wFnkskBbluBDCjx/8TcpYRb298Yh2dztS2kQ6bhtjMcvUhd5ynClfwpz5h2gnzdQ1A==}
    engines: {node: '>= 8'}
    dev: true

  /terser@5.16.1:
    resolution: {integrity: sha512-xvQfyfA1ayT0qdK47zskQgRZeWLoOQ8JQ6mIgRGVNwZKdQMU+5FkCBjmv4QjcrTzyZquRw2FVtlJSRUmMKQslw==}
    engines: {node: '>=10'}
    hasBin: true
    dependencies:
      '@jridgewell/source-map': 0.3.2
      acorn: 8.8.1
      commander: 2.20.3
      source-map-support: 0.5.21
    dev: true

  /text-table@0.2.0:
    resolution: {integrity: sha512-N+8UisAXDGk8PFXP4HAzVR9nbfmVJ3zYLAWiTIoqC5v5isinhr+r5uaO8+7r3BMfuNIufIsA7RdpVgacC2cSpw==}
    dev: true

  /tiny-glob@0.2.9:
    resolution: {integrity: sha512-g/55ssRPUjShh+xkfx9UPDXqhckHEsHr4Vd9zX55oSdGZc/MD0m3sferOkwWtp98bv+kcVfEHtRJgBVJzelrzg==}
    dependencies:
      globalyzer: 0.1.0
      globrex: 0.1.2
    dev: true

  /to-regex-range@5.0.1:
    resolution: {integrity: sha512-65P7iz6X5yEr1cwcgvQxbbIw7Uk3gOy5dIdtZ4rDveLqhrdJP+Li/Hx6tyK0NEb+2GCyneCMJiGqrADCSNk8sQ==}
    engines: {node: '>=8.0'}
    dependencies:
      is-number: 7.0.0
    dev: true

  /totalist@3.0.0:
    resolution: {integrity: sha512-eM+pCBxXO/njtF7vdFsHuqb+ElbxqtI4r5EAvk6grfAFyJ6IvWlSkfZ5T9ozC6xWw3Fj1fGoSmrl0gUs46JVIw==}
    engines: {node: '>=6'}
    dev: true

  /tsconfig-paths@3.14.1:
    resolution: {integrity: sha512-fxDhWnFSLt3VuTwtvJt5fpwxBHg5AdKWMsgcPOOIilyjymcYVZoCQF8fvFRezCNfblEXmi+PcM1eYHeOAgXCOQ==}
    dependencies:
      '@types/json5': 0.0.29
      json5: 1.0.2
      minimist: 1.2.7
      strip-bom: 3.0.0
    dev: true

  /tslib@1.14.1:
    resolution: {integrity: sha512-Xni35NKzjgMrwevysHTCArtLDpPvye8zV/0E4EyYn43P7/7qvQwPh9BGkHewbMulVntbigmcT7rdX3BNo9wRJg==}
    dev: true

  /tslib@2.4.1:
    resolution: {integrity: sha512-tGyy4dAjRIEwI7BzsB0lynWgOpfqjUdq91XXAlIWD2OwKBH7oCl/GZG/HT4BOHrTlPMOASlMQ7veyTqpmRcrNA==}
    dev: true

  /tslib@2.5.0:
    resolution: {integrity: sha512-336iVw3rtn2BUK7ORdIAHTyxHGRIHVReokCR3XjbckJMK7ms8FysBfhLR8IXnAgy7T0PTPNBWKiH514FOW/WSg==}
    dev: true

  /tsutils@3.21.0(typescript@5.0.4):
    resolution: {integrity: sha512-mHKK3iUXL+3UF6xL5k0PEhKRUBKPBCv/+RkEOpjRWxxx27KKRBmmA60A9pgOUvMi8GKhRMPEmjBRPzs2W7O1OA==}
    engines: {node: '>= 6'}
    peerDependencies:
      typescript: '>=2.8.0 || >= 3.2.0-dev || >= 3.3.0-dev || >= 3.4.0-dev || >= 3.5.0-dev || >= 3.6.0-dev || >= 3.6.0-beta || >= 3.7.0-dev || >= 3.7.0-beta'
    dependencies:
      tslib: 1.14.1
      typescript: 5.0.4
    dev: true

  /type-check@0.4.0:
    resolution: {integrity: sha512-XleUoc9uwGXqjWwXaUTZAmzMcFZ5858QA2vvx1Ur5xIcixXIP+8LnFDgRplU30us6teqdlskFfu+ae4K79Ooew==}
    engines: {node: '>= 0.8.0'}
    dependencies:
      prelude-ls: 1.2.1
    dev: true

  /type-fest@0.20.2:
    resolution: {integrity: sha512-Ne+eE4r0/iWnpAxD852z3A+N0Bt5RN//NjJwRd2VFHEmrywxf5vsZlh4R6lixl6B+wz/8d+maTSAkN1FIkI3LQ==}
    engines: {node: '>=10'}
    dev: true

  /typescript@5.0.4:
    resolution: {integrity: sha512-cW9T5W9xY37cc+jfEnaUvX91foxtHkza3Nw3wkoF4sSlKn0MONdkdEndig/qPBWXNkmplh3NzayQzCiHM4/hqw==}
    engines: {node: '>=12.20'}
    hasBin: true
    dev: true

  /unbox-primitive@1.0.2:
    resolution: {integrity: sha512-61pPlCD9h51VoreyJ0BReideM3MDKMKnh6+V9L08331ipq6Q8OFXZYiqP6n/tbHx4s5I9uRhcye6BrbkizkBDw==}
    dependencies:
      call-bind: 1.0.2
      has-bigints: 1.0.2
      has-symbols: 1.0.3
      which-boxed-primitive: 1.0.2
    dev: true

  /undici@5.22.0:
    resolution: {integrity: sha512-fR9RXCc+6Dxav4P9VV/sp5w3eFiSdOjJYsbtWfd4s5L5C4ogyuVpdKIVHeW0vV1MloM65/f7W45nR9ZxwVdyiA==}
    engines: {node: '>=14.0'}
    dependencies:
      busboy: 1.6.0
    dev: true

  /uri-js@4.4.1:
    resolution: {integrity: sha512-7rKUyy33Q1yc98pQ1DAmLtwX109F7TIfWlW1Ydo8Wl1ii1SeHieeh0HHfPeL2fMXK6z0s8ecKs9frCuLJvndBg==}
    dependencies:
      punycode: 2.1.1
    dev: true

  /vite@3.0.2:
    resolution: {integrity: sha512-TAqydxW/w0U5AoL5AsD9DApTvGb2iNbGs3sN4u2VdT1GFkQVUfgUldt+t08TZgi23uIauh1TUOQJALduo9GXqw==}
    engines: {node: ^14.18.0 || >=16.0.0}
    hasBin: true
    peerDependencies:
      less: '*'
      sass: '*'
      stylus: '*'
      terser: ^5.4.0
    peerDependenciesMeta:
      less:
        optional: true
      sass:
        optional: true
      stylus:
        optional: true
      terser:
        optional: true
    dependencies:
      esbuild: 0.14.54
      postcss: 8.4.21
      resolve: 1.22.1
      rollup: 2.79.1
    optionalDependencies:
      fsevents: 2.3.2
    dev: true

  /vite@4.3.3:
    resolution: {integrity: sha512-MwFlLBO4udZXd+VBcezo3u8mC77YQk+ik+fbc0GZWGgzfbPP+8Kf0fldhARqvSYmtIWoAJ5BXPClUbMTlqFxrA==}
    engines: {node: ^14.18.0 || >=16.0.0}
    hasBin: true
    peerDependencies:
      '@types/node': '>= 14'
      less: '*'
      sass: '*'
      stylus: '*'
      sugarss: '*'
      terser: ^5.4.0
    peerDependenciesMeta:
      '@types/node':
        optional: true
      less:
        optional: true
      sass:
        optional: true
      stylus:
        optional: true
      sugarss:
        optional: true
      terser:
        optional: true
    dependencies:
      esbuild: 0.17.18
      postcss: 8.4.23
      rollup: 3.21.0
    optionalDependencies:
      fsevents: 2.3.2
    dev: true

  /vitefu@0.2.4(vite@4.3.3):
    resolution: {integrity: sha512-fanAXjSaf9xXtOOeno8wZXIhgia+CZury481LsDaV++lSvcU2R9Ch2bPh3PYFyoHW+w9LqAeYRISVQjUIew14g==}
    peerDependencies:
      vite: ^3.0.0 || ^4.0.0
    peerDependenciesMeta:
      vite:
        optional: true
    dependencies:
      vite: 4.3.3
    dev: true

  /which-boxed-primitive@1.0.2:
    resolution: {integrity: sha512-bwZdv0AKLpplFY2KZRX6TvyuN7ojjr7lwkg6ml0roIy9YeuSr7JS372qlNW18UQYzgYK9ziGcerWqZOmEn9VNg==}
    dependencies:
      is-bigint: 1.0.4
      is-boolean-object: 1.1.2
      is-number-object: 1.0.7
      is-string: 1.0.7
      is-symbol: 1.0.4
    dev: true

  /which@2.0.2:
    resolution: {integrity: sha512-BLI3Tl1TW3Pvl70l3yq3Y64i+awpwXqsGBYWkkqMtnbXgrMD+yj7rhW0kuEDxzJaYXGjEW5ogapKNMEKNMjibA==}
    engines: {node: '>= 8'}
    hasBin: true
    dependencies:
      isexe: 2.0.0
    dev: true

  /word-wrap@1.2.3:
    resolution: {integrity: sha512-Hz/mrNwitNRh/HUAtM/VT/5VH+ygD6DV7mYKZAtHOrbs8U7lvPS6xf7EJKMF0uW1KJCl0H701g3ZGus+muE5vQ==}
    engines: {node: '>=0.10.0'}
    dev: true

  /wrappy@1.0.2:
    resolution: {integrity: sha512-l4Sp/DRseor9wL6EvV2+TuQn63dMkPjZ/sp9XkghTEbV9KlPS1xUsZ3u7/IQO4wxtcFB4bgpQPRcR3QCvezPcQ==}
    dev: true

  /yallist@4.0.0:
    resolution: {integrity: sha512-3wdGidZyq5PB084XLES5TpOSRA3wjXAlIWMhum2kRcv/41Sn2emQ0dycQW4uZXLejwKvg6EsvbdlVL+FYEct7A==}
    dev: true

  /yocto-queue@0.1.0:
    resolution: {integrity: sha512-rVksvsnNCdJ/ohGc6xgPwyN8eheCxsiLM8mxuE/t/mOVqJewPuO1miLpTHQiRgTKCLexL4MeAFVagts7HmNZ2Q==}
    engines: {node: '>=10'}
    dev: true<|MERGE_RESOLUTION|>--- conflicted
+++ resolved
@@ -36,14 +36,10 @@
         version: 15.7.0(eslint@8.39.0)
       eslint-plugin-promise:
         specifier: ^6.1.1
-<<<<<<< HEAD
         version: 6.1.1(eslint@8.39.0)
-=======
-        version: 6.1.1(eslint@8.38.0)
       eslint-plugin-security:
         specifier: ^1.7.1
         version: 1.7.1
->>>>>>> 507cf43e
       prettier:
         specifier: ^2.8.7
         version: 2.8.8
